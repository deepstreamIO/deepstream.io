{
  "name": "deepstream.io",
  "version": "2.1.6",
  "description": "a scalable server for realtime webapps",
  "main": "src/deepstream.io.js",
  "bin": {
    "deepstream": "./bin/deepstream"
  },
  "directories": {
    "test": "test"
  },
  "scripts": {
    "precommit": "npm run lint",
    "lint": "node_modules/.bin/eslint src/",
    "coverage": "istanbul cover node_modules/jasmine/bin/jasmine.js JASMINE_CONFIG_PATH=jasmine.json -x **/pid-helper.js",
    "watch": "node node_modules/watch/cli.js \"npm test\" ./src ./test",
    "reporter": "node jasmine-runner",
    "test": "jasmine JASMINE_CONFIG_PATH=jasmine.json",
    "test-http-server": "node test/test-helper/start-test-server.js",
    "license": "mkdir -p build && node scripts/license-aggregator > build/LICENSE && cat scripts/resources/missing-licenses.txt >> build/LICENSE"
  },
  "repository": {
    "type": "git",
    "url": "https://github.com/deepstreamIO/deepstream.io.git"
  },
  "dependencies": {
    "adm-zip": "^0.4.7",
    "colors": "^1.1.2",
    "commander": "^2.9.0",
    "glob": "^7.1.1",
    "js-yaml": "^3.8.1",
    "mkdirp": "^0.5.1",
    "needle": "^1.4.5",
<<<<<<< HEAD
    "uws": "^0.14.0"
=======
    "uws": "https://github.com/deepstreamIO/uws-dependency.git#v0.12.0"
>>>>>>> e711cc50
  },
  "devDependencies": {
    "async": "^2.1.4",
    "coveralls": "^2.11.16",
    "eslint-config-deepstream": "^2.2.0",
    "grunt": "^1.0.1",
    "istanbul": "^0.4.5",
    "jasmine": "^2.5.3",
    "jasmine-spec-reporter": "^3.2.0",
    "n0p3": "^1.0.2",
    "nexe": "^1.1.2",
    "proxyquire": "1.7.11",
    "watch": "^1.0.1"
  },
  "author": "deepstreamHub GmbH",
  "license": "AGPL-3.0",
  "bugs": {
    "url": "https://github.com/deepstreamIO/deepstream.io/issues"
  },
  "homepage": "http://deepstream.io",
  "eslintConfig": {
    "extends": "deepstream"
  }
}<|MERGE_RESOLUTION|>--- conflicted
+++ resolved
@@ -31,11 +31,7 @@
     "js-yaml": "^3.8.1",
     "mkdirp": "^0.5.1",
     "needle": "^1.4.5",
-<<<<<<< HEAD
-    "uws": "^0.14.0"
-=======
     "uws": "https://github.com/deepstreamIO/uws-dependency.git#v0.12.0"
->>>>>>> e711cc50
   },
   "devDependencies": {
     "async": "^2.1.4",
