--- conflicted
+++ resolved
@@ -22,11 +22,7 @@
     "url": "https://github.com/deepstreamIO/deepstream.io.git"
   },
   "optionalDependencies": {
-<<<<<<< HEAD
-    "uws": "^0.7.9"
-=======
     "uws": "^0.8.0"
->>>>>>> dbff396f
   },
   "dependencies": {
     "adm-zip": "^0.4.7",
