{
  "name": "deepstream.io",
  "version": "1.0.0-beta.4",
  "description": "a scalable server for realtime webapps",
  "main": "src/deepstream.io.js",
  "bin": {
    "deepstream": "./bin/deepstream"
  },
  "directories": {
    "test": "test"
  },
  "scripts": {
    "coverage": "istanbul cover node_modules/jasmine/bin/jasmine.js JASMINE_CONFIG_PATH=jasmine.json",
    "watch": "node node_modules/watch/cli.js \"npm test\" ./src ./test",
    "reporter": "node jasmine-runner",
    "test": "jasmine JASMINE_CONFIG_PATH=jasmine.json",
    "test-http-server": "node test/test-helper/start-test-server.js"
  },
  "repository": {
    "type": "git",
    "url": "https://github.com/deepstreamIO/deepstream.io.git"
  },
  "optionalDependencies": {
    "bufferutil": "^1.2.1",
    "charset": "^1.0.0",
    "utf-8-validate": "^1.2.1"
  },
  "dependencies": {
    "adm-zip": "^0.4.7",
    "colors": "1.0.3",
<<<<<<< HEAD
    "commander": "^2.9.0",
    "engine.io": "1.6.8",
=======
    "engine.io": "1.6.9",
>>>>>>> e358e370
    "js-yaml": "^3.6.1",
    "mkdirp": "^0.5.1",
    "needle": "^1.0.0",
    "xml2js": "latest"
  },
  "devDependencies": {
    "coveralls": "^2.11.9",
    "engine.io-client": "^1.6.4",
    "grunt": "~0.4.5",
    "grunt-release": "0.13.0",
    "istanbul": "^0.4.3",
    "jasmine": "^2.4.1",
    "nexe": "^1.1.2",
    "jasmine-spec-reporter": "^2.5.0",
    "proxyquire": "1.7.9",
    "watch": "^0.18.0"
  },
  "author": "deepstreamHub GmbH",
  "license": "MIT",
  "bugs": {
    "url": "https://github.com/deepstreamIO/deepstream.io/issues"
  },
  "homepage": "http://deepstream.io"
}<|MERGE_RESOLUTION|>--- conflicted
+++ resolved
@@ -28,12 +28,8 @@
   "dependencies": {
     "adm-zip": "^0.4.7",
     "colors": "1.0.3",
-<<<<<<< HEAD
     "commander": "^2.9.0",
-    "engine.io": "1.6.8",
-=======
     "engine.io": "1.6.9",
->>>>>>> e358e370
     "js-yaml": "^3.6.1",
     "mkdirp": "^0.5.1",
     "needle": "^1.0.0",
