var ConfigPermissionHandler = require( '../../src/permission/config-permission-handler' );
var C = require( '../../src/constants/constants' );

describe( 'permission handler is initialised correctly', function(){
	it( 'loads a valid config file upon initialisation', function( next ){
		var permissionHandler = new ConfigPermissionHandler({
<<<<<<< HEAD
			path: './config/permissions.json',
			cacheEvacuationInterval: 60000
=======
			permissionConfigPath: './conf/permissions.json',
			permissionCacheEvacuationInterval: 60000
>>>>>>> e358e370
		});
		permissionHandler.setRecordHandler({ runWhenRecordStable: ( r, c ) => { c(); }});
		expect( permissionHandler.isReady ).toBe( false );
		permissionHandler.init();
		permissionHandler.on( 'error', function( error ){
			expect( 'it should not have had this ' + error ).toBe( true );
			next();
		});
		permissionHandler.on( 'ready', function(){
			expect( permissionHandler.isReady ).toBe( true );
			next();
		});
	});

	it( 'fails to load a non existant config file upon initialisation', function( next ){
		var permissionHandler = new ConfigPermissionHandler({
			path: './does-not-exist.json',
			cacheEvacuationInterval: 60000
		});
		permissionHandler.setRecordHandler({ runWhenRecordStable: ( r, c ) => { c(); }});
		expect( permissionHandler.isReady ).toBe( false );
		permissionHandler.init();
		permissionHandler.on( 'error', function( error ){
			expect( error ).toContain( 'ENOENT' );
			next();
		});
		permissionHandler.on( 'ready', function(){
			expect( 'should not have gotten here' ).toBe( true );
			next();
		});
	});

	it( 'fails when loading a broken config file upon initialisation', function( next ){
		var permissionHandler = new ConfigPermissionHandler({
			path: './test/test-configs/broken-json-config.json',
			cacheEvacuationInterval: 60000
		});
		permissionHandler.setRecordHandler({ runWhenRecordStable: ( r, c ) => { c(); }});
		expect( permissionHandler.isReady ).toBe( false );
		permissionHandler.init();
		permissionHandler.on( 'error', function( error ){
			expect( error ).toContain( 'SyntaxError' );
			next();
		});
		permissionHandler.on( 'ready', function(){
			expect( 'should not have gotten here' ).toBe( true );
			next();
		});
	});

	it( 'fails when loading an invalid config file upon initialisation', function( next ){
		var permissionHandler = new ConfigPermissionHandler({
			path: './test/test-configs/invalid-permission-conf.json',
			cacheEvacuationInterval: 60000
		});
		permissionHandler.setRecordHandler({ runWhenRecordStable: ( r, c ) => { c(); }});
		expect( permissionHandler.isReady ).toBe( false );
		permissionHandler.init();
		permissionHandler.on( 'error', function( error ){
			expect( error ).toBe( 'invalid permission config - empty section "record"' );
			next();
		});
		permissionHandler.on( 'ready', function(){
			expect( 'should not have gotten here' ).toBe( true );
			next();
		});
	});
});

describe( 'it loads a new config during runtime', function(){
	var permissionHandler;
	var onError = jasmine.createSpy( 'error' );

	it( 'loads a valid config file upon initialisation', function( next ){
		permissionHandler = new ConfigPermissionHandler({
<<<<<<< HEAD
			path: './config/permissions.json',
			cacheEvacuationInterval: 60000
=======
			permissionConfigPath: './conf/permissions.json',
			permissionCacheEvacuationInterval: 60000
>>>>>>> e358e370
		});
		permissionHandler.setRecordHandler({ runWhenRecordStable: ( r, c ) => { c(); }});
		permissionHandler.init();
		permissionHandler.on( 'error', onError );
		expect( permissionHandler.isReady ).toBe( false );
		permissionHandler.on( 'error', function( error ){
			expect( 'it should not have had this ' + error ).toBe( true );
			next();
		});
		permissionHandler.on( 'ready', function(){
			expect( permissionHandler.isReady ).toBe( true );
			next();
		});
	});

	it( 'allows publishing of a private event', function( next ){
		var message = {
			topic: C.TOPIC.EVENT,
			action: C.ACTIONS.EVENT,
			data: [ 'private/event', 'somedata' ]
		};

		var callback = function( error, result ) {
			expect( error ).toBe( null );
			expect( result ).toBe( true );
			next();
		};

		permissionHandler.canPerformAction( 'some-user', message, callback );
	});

	it( 'loads a new config', function( next ){
		var path = './test/test-configs/no-private-events-permission-config.json';

		permissionHandler.on( 'config-loaded', function( loadedPath ){
			expect( loadedPath ).toBe( path );
			setTimeout( next, 20 );
		});

		permissionHandler.loadConfig( path );
	});

	it( 'denies publishing of a private event', function( next ){
		expect( onError ).not.toHaveBeenCalled();

		var message = {
			topic: C.TOPIC.EVENT,
			action: C.ACTIONS.EVENT,
			data: [ 'private/event', 'somedata' ]
		};

		var callback = function( error, result ) {
			expect( error ).toBe( null );
			expect( result ).toBe( false );
			next();
		};

		permissionHandler.canPerformAction( 'some-user', message, callback );
	});
});<|MERGE_RESOLUTION|>--- conflicted
+++ resolved
@@ -4,13 +4,8 @@
 describe( 'permission handler is initialised correctly', function(){
 	it( 'loads a valid config file upon initialisation', function( next ){
 		var permissionHandler = new ConfigPermissionHandler({
-<<<<<<< HEAD
-			path: './config/permissions.json',
-			cacheEvacuationInterval: 60000
-=======
-			permissionConfigPath: './conf/permissions.json',
+			path: './conf/permissions.json',
 			permissionCacheEvacuationInterval: 60000
->>>>>>> e358e370
 		});
 		permissionHandler.setRecordHandler({ runWhenRecordStable: ( r, c ) => { c(); }});
 		expect( permissionHandler.isReady ).toBe( false );
@@ -86,13 +81,8 @@
 
 	it( 'loads a valid config file upon initialisation', function( next ){
 		permissionHandler = new ConfigPermissionHandler({
-<<<<<<< HEAD
-			path: './config/permissions.json',
-			cacheEvacuationInterval: 60000
-=======
-			permissionConfigPath: './conf/permissions.json',
+			path: './conf/permissions.json',
 			permissionCacheEvacuationInterval: 60000
->>>>>>> e358e370
 		});
 		permissionHandler.setRecordHandler({ runWhenRecordStable: ( r, c ) => { c(); }});
 		permissionHandler.init();
