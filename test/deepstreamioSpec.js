--- conflicted
+++ resolved
@@ -96,14 +96,9 @@
 
 } );
 
-xdescribe( 'handle server startup without config file', function() {
+describe( 'handle server startup without config file', function() {
 	it( 'via CLI', function( done ) {
 		var cwd = path.resolve( './bin' );
-<<<<<<< HEAD
-		child_process.exec( 'node ./deepstream', {
-			cwd: cwd
-		}, function( error, stdout, stderr ) {
-=======
 		try {
 			child_process.execSync( './deepstream', {
 				cwd: cwd,
@@ -111,7 +106,6 @@
 			} );
 		} catch ( err ) {
 			var stderr = err.stderr.toString();
->>>>>>> 18171fb4
 			expect( stderr ).toContain( 'no such file or directory' );
 			expect( stderr ).toContain( 'permissions.json' );
 			done();
@@ -124,13 +118,8 @@
 		server.set( 'showLogo', false );
 		server.set( 'logger', logger );
 		server._configFile = null;
-<<<<<<< HEAD
 		server.on( 'stopped', done );
 		server.on( 'started', server.stop );
-=======
-		server.on( 'started', server.stop );
-		server.on( 'stopped', done );
->>>>>>> 18171fb4
 		server.start();
 	} );
 } );