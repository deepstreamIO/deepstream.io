import { EventEmitter } from 'events'
const StateRegistry = require('../../src/cluster/state-registry').default

export default class MessageConnectorMock extends EventEmitter implements Cluster {
  public lastPublishedTopic: any
  public lastPublishedMessage: any
  public lastSubscribedTopic: any
  public publishedMessages: any
  public all: any
  public lastDirectSentMessage: any
  public currentLeader: any
  public options: any
  public eventEmitter: NodeJS.EventEmitter

  constructor (options) {
    super()
    this.lastPublishedTopic = null
    this.lastPublishedMessage = null
    this.lastSubscribedTopic = null
    this.publishedMessages = []
    this.eventEmitter = new EventEmitter()
    this.eventEmitter.setMaxListeners(0)
    this.all = null
    this.currentLeader = null
    this.options = options
  }

  public reset () {
    this.publishedMessages = []
    this.lastPublishedTopic = null
    this.lastPublishedMessage = null
    this.lastSubscribedTopic = null

    this.all = ['server-name-a', 'server-name-b', 'server-name-c']
    this.currentLeader = 'server-name-a'
  }

  public subscribe (topic, callback) {
    this.lastSubscribedTopic = topic
    this.eventEmitter.on(topic, callback)
  }

  public sendBroadcast () {

  }

<<<<<<< HEAD
  public send (topic, message) {
=======
  public send (stateRegistryTopic, message) {
>>>>>>> 3d3ae2eb
    this.publishedMessages.push(message)
    this.lastPublishedTopic = stateRegistryTopic
    this.lastPublishedMessage = JSON.parse(JSON.stringify(message))
  }

  public sendState (topic, message) {

  }

  public sendDirect (serverName, message) {
    this.lastDirectSentMessage = {
      serverName,
      message
    }
  }

  public unsubscribe (topic, callback) {
    this.eventEmitter.removeListener(topic, callback)
  }

  public simulateIncomingMessage (topic, msg, serverName) {
    this.eventEmitter.emit(topic, msg, serverName)
  }

  public getAll () {
    return this.all
  }

  public isLeader () {
    return this.currentLeader === this.options.serverName
  }

  public getCurrentLeader () {
    return this.currentLeader
  }

  public subscribeServerDisconnect () {

  }

  public getStateRegistry (topic) {
    return new StateRegistry(topic, this.options, this)
  }

  public close () {
  }
}<|MERGE_RESOLUTION|>--- conflicted
+++ resolved
@@ -44,11 +44,7 @@
 
   }
 
-<<<<<<< HEAD
-  public send (topic, message) {
-=======
   public send (stateRegistryTopic, message) {
->>>>>>> 3d3ae2eb
     this.publishedMessages.push(message)
     this.lastPublishedTopic = stateRegistryTopic
     this.lastPublishedMessage = JSON.parse(JSON.stringify(message))
