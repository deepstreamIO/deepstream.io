--- conflicted
+++ resolved
@@ -84,19 +84,18 @@
 mkdir -p node_modules/xml2js && echo "module.exports = function() {}" >> node_modules/xml2js/index.js
 
 # Patch Native Modules
-NODE_DEPS=nexe_node/node/$NODE_VERSION_WITHOUT_V/node-v$NODE_VERSION_WITHOUT_V/deps
-<<<<<<< HEAD
-if [ -d node_modules/uws ] && [[ ! -d $NODE_DEPS/uws ]]; then
+NODE_DEPS="nexe_node/node/$NODE_VERSION_WITHOUT_V/node-v$NODE_VERSION_WITHOUT_V/deps"
+if [ $OS == "win32" ]; then
+	echo "Empty uws in windows"
+	mkdir -p node_modules/uws
+	echo "module.exports = function() {}" > node_modules/uws/index.js
+elif [[ ! -d $NODE_DEPS/uws ]]; then
 	echo "Adding native uws"
-	mv -f node_modules/uws $NODE_DEPS/
-	echo $( ls $NODE_DEPS )
-	echo $( ls $NODE_DEPS/uws )
-=======
-UWS_ADDON=uws/nodejs/dist/addon.cpp
-if [ -d node_modules/uws ] && [[ ! -d $NODE_DEPS/uws ]]; then
-	echo "Adding native uws"
-	mv -f node_modules/uws $NODE_DEPS/
->>>>>>> b38e074f
+	curl -L -o $NODE_DEPS/uws.tar.gz https://github.com/uWebSockets/uWebSockets/archive/v0.6.3.tar.gz
+	tar -xzf $NODE_DEPS/uws.tar.gz -C $NODE_DEPS
+	mv $NODE_DEPS/uWebSockets* $NODE_DEPS/uws
+	rm -rf $NODE_DEPS/uws.tar.gz
+
 	sed -i "s/const uws/var uws/" $NODE_DEPS/uws/nodejs/dist/uws.js
 	sed -i "s/})();/}); uws = process.binding('uws')/" $NODE_DEPS/uws/nodejs/dist/uws.js
 	sed -i "s/NODE_MODULE(uws, Main)/NODE_MODULE(node_uws, Main)/" $NODE_DEPS/uws/nodejs/addon.cpp
@@ -104,13 +103,9 @@
 	sed -i "s/uv.cc',/uv.cc','uws\/nodejs\/dist\/addon.cpp'/" $NODE_DEPS/../node.gyp
 	sed -i "s/'lib\/zlib.js',/'lib\/zlib.js','lib\/uws.js',/" $NODE_DEPS/../node.gyp
 else
-	echo "Skipped uws patch, folders in native node are"
-	echo $( ls $NODE_DEPS )
-<<<<<<< HEAD
-=======
-	rm -rf node_modules/uws
->>>>>>> b38e074f
-fi
+	echo "Skipped uws patch, already exists"
+fi
+rm -rf node_modules/uws
 
 EXECUTABLE_NAME="build/deepstream$EXTENSION"
 
