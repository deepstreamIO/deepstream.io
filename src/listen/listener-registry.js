--- conflicted
+++ resolved
@@ -399,42 +399,28 @@
       return
     }
 
-<<<<<<< HEAD
     this._uniqueStateProvider.get(this._getUniqueLockName(subscriptionName), (success) => {
-      if (success) {
-        if (this.hasActiveProvider(subscriptionName)) {
-          this._uniqueStateProvider.release(this._getUniqueLockName(subscriptionName))
-          return
-        }
-=======
-    this._uniqueStateProvider.get(this.getUniqueLockName(subscriptionName), (success) => {
       if (!success) {
         return
       }
 
       if (this.hasActiveProvider(subscriptionName)) {
-        this._uniqueStateProvider.release(this.getUniqueLockName(subscriptionName))
+        this._uniqueStateProvider.release(this._getUniqueLockName(subscriptionName))
         return
       }
->>>>>>> e2252d37
-
-      this._options.logger.log(C.LOG_LEVEL.DEBUG, C.EVENT.LEADING_LISTEN, `started for ${this._topic}:${subscriptionName}`)
-
-<<<<<<< HEAD
-        const remoteListenArray = this._createRemoteListenArray(
-          this._patterns,
-          this._providerRegistry,
-          subscriptionName
-        )
-        this._leadingListen[subscriptionName] = remoteListenArray
-=======
-      const remoteListenArray = this.createRemoteListenArray(
+
+      this._options.logger.log(
+        C.LOG_LEVEL.DEBUG,
+        C.EVENT.LEADING_LISTEN,
+        `started for ${this._topic}:${subscriptionName}`
+      )
+
+      const remoteListenArray = this._createRemoteListenArray(
         this._patterns,
         this._providerRegistry,
         subscriptionName
       )
       this._leadingListen[subscriptionName] = remoteListenArray
->>>>>>> e2252d37
 
       this._startLocalDiscoveryStage(subscriptionName, localListenArray)
     })
