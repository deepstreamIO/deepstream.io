<<<<<<< HEAD
=======
'use strict'

>>>>>>> e7eea7c5
const C = require('../constants/constants')
const SubscriptionRegistry = require('../utils/subscription-registry')
const DistributedStateRegistry = require('../cluster/distributed-state-registry')
const TimeoutRegistry = require('./listener-timeout-registry')
<<<<<<< HEAD
const ListenerUtils = require('./listener-utils')
=======
const messageBuilder = require('../message/message-builder')
>>>>>>> e7eea7c5

module.exports = class ListenerRegistry {

  /**
  * Deepstream.io allows clients to register as listeners for subscriptions.
  * This allows for the creation of 'active' data-providers,
  * e.g. data providers that provide data on the fly, based on what clients
  * are actually interested in.
  *
  * When a client registers as a listener, it provides a regular expression.
  * It will then immediatly get a number of callbacks for existing record subscriptions
  * whose names match that regular expression.
  *
  * After that, whenever a record with a name matching that regular expression is subscribed
  * to for the first time, the listener is notified.
  *
  * Whenever the last subscription for a matching record is removed, the listener is also
  * notified with a SUBSCRIPTION_FOR_PATTERN_REMOVED action
  *
  * This class manages the matching of patterns and record names. The subscription /
  * notification logic is handled by this._providerRegistry
  *
  * @constructor
  *
  * @param {Object} options       DeepStream options
<<<<<<< HEAD
  * @param {SubscriptionRegistry} clientRegistry The SubscriptionRegistry containing the record subscriptions
  *                               to allow new listeners to be notified of existing subscriptions
  */
  constructor (topic, options, clientRegistry) {
    this._topic = topic
    this._options = options
    this._clientRegistry = clientRegistry

    this._uniqueStateProvider = this._options.uniqueRegistry

    this._listenerUtils = new ListenerUtils(topic, options, clientRegistry)

    this._patterns = {}
    this._localListenInProgress = {}
    this._listenerTimeoutRegistery = new TimeoutRegistry(topic, options)
=======
  * @param {SubscriptionRegistry} clientRegistry The SubscriptionRegistry containing the record
  *                                              subscriptions to allow new listeners to be
  *                                              notified of existing subscriptions
  */
  constructor(topic, options, clientRegistry) {
    this._topic = topic
    this._options = options
    this._clientRegistry = clientRegistry
    this._uniqueLockName = `${topic}_LISTEN_LOCK`

    this._uniqueStateProvider = this._options.uniqueRegistry

    this._patterns = {}
    this._localListenInProgress = {}
    this._listenerTimeoutRegistry = new TimeoutRegistry(topic, options)
>>>>>>> e7eea7c5

    this._providerRegistry = new SubscriptionRegistry(options, this._topic, `${topic}_${C.TOPIC.LISTEN_PATTERNS}`)
    this._providerRegistry.setAction('subscribe', C.ACTIONS.LISTEN)
    this._providerRegistry.setAction('unsubscribe', C.ACTIONS.UNLISTEN)
    this._providerRegistry.setSubscriptionListener({
      onSubscriptionRemoved: this._removePattern.bind(this),
      onSubscriptionMade: this._addPattern.bind(this)
    })

    this._locallyProvidedRecords = {}
<<<<<<< HEAD
    this._clusterProvidedRecords = new DistributedStateRegistry(`${topic}_${C.TOPIC.PUBLISHED_SUBSCRIPTIONS}`, options)
    this._clusterProvidedRecords.on('add', this._onRecordStartProvided.bind(this))
    this._clusterProvidedRecords.on('remove', this._onRecordStopProvided.bind(this))

    this._leadListen = {}
    this._leadingListen = {}
    this._listenTopic = this._listenerUtils.getMessageBusTopic(this._options.serverName, this._topic)
    this._options.messageConnector.subscribe(this._listenTopic, this._onIncomingMessage.bind(this))
=======

    this._leadListen = {}
    this._leadingListen = {}

    this._setupRemoteComponents()
  }

  /**
   * Setup all the remote components and actions required to deal with the subscription
   * via the cluster.
   */
  _setupRemoteComponents() {
    this._clusterProvidedRecords = new DistributedStateRegistry(
      `${this._topic}_${C.TOPIC.PUBLISHED_SUBSCRIPTIONS}`,
      this._options
    )
    this._clusterProvidedRecords.on('add', this._onRecordStartProvided.bind(this))
    this._clusterProvidedRecords.on('remove', this._onRecordStopProvided.bind(this))

    this._options.messageConnector.subscribe(
      this.getMessageBusTopic(this._options.serverName, this._topic),
      this._onIncomingMessage.bind(this)
    )
>>>>>>> e7eea7c5
  }

  /**
  * Used primarily for tests. Returns whether or not a provider exists for
  * the specific subscriptionName
  * @public
  * @returns {boolean}
  */
<<<<<<< HEAD
  hasActiveProvider (susbcriptionName) {
=======
  hasActiveProvider(susbcriptionName) {
>>>>>>> e7eea7c5
    return this._clusterProvidedRecords.has(susbcriptionName)
  }

  /**
  * The main entry point to the handle class.
  * Called on any of the following actions:
  *
  * 1) C.ACTIONS.LISTEN
  * 2) C.ACTIONS.UNLISTEN
  * 3) C.ACTIONS.LISTEN_ACCEPT
  * 4) C.ACTIONS.LISTEN_REJECT
<<<<<<< HEAD
=======
  * 5) C.ACTIONS.LISTEN_SNAPSHOT
>>>>>>> e7eea7c5
  *
  * @param   {SocketWrapper} socketWrapper the socket that send the request
  * @param   {Object} message parsed and validated message
  *
  * @public
  * @returns {void}
  */
<<<<<<< HEAD
  handle (socketWrapper, message) {
=======
  handle(socketWrapper, message) {
>>>>>>> e7eea7c5
    const pattern = message.data[0]
    const subscriptionName = message.data[1]
    if (message.action === C.ACTIONS.LISTEN) {
      this._addListener(socketWrapper, message)
    } else if (message.action === C.ACTIONS.UNLISTEN) {
      this._providerRegistry.unsubscribe(pattern, socketWrapper)
      this._removeListener(socketWrapper, message)
<<<<<<< HEAD
    } else if (this._listenerTimeoutRegistery.isALateResponder(socketWrapper, message)) {
      this._listenerTimeoutRegistery.handle(socketWrapper, message)
    } else if (this._localListenInProgress[subscriptionName]) {
      this._processResponseForListenInProgress(socketWrapper, subscriptionName, message)
    } else {
      this._listenerUtils.onMsgDataError(socketWrapper, message.raw, C.EVENT.INVALID_MESSAGE)
=======
    } else if (this._listenerTimeoutRegistry.isALateResponder(socketWrapper, message)) {
      this._listenerTimeoutRegistry.handle(socketWrapper, message)
    } else if (this._localListenInProgress[subscriptionName]) {
      this._processResponseForListenInProgress(socketWrapper, subscriptionName, message)
    } else {
      this.onMsgDataError(socketWrapper, message.raw, C.EVENT.INVALID_MESSAGE)
>>>>>>> e7eea7c5
    }
  }

  /**
  * Handle messages that arrive via the message bus
  *
  * This can either be messages by the leader indicating that this
  * node is responsible for starting a local discovery phase
  * or from a resulting node with an ACK to allow the leader
  * to move on and release its lock
  *
  * @param  {Object} message The received message
  *
  * @private
  * @returns {void}
  */
<<<<<<< HEAD
  _onIncomingMessage (message) {
=======
  _onIncomingMessage(message) {
>>>>>>> e7eea7c5
    if (this._options.serverName === message.data[0]) {
      if (message.action === C.ACTIONS.LISTEN) {
        this._leadListen[message.data[1]] = message.data[2]
        this._startLocalDiscoveryStage(message.data[1])
      } else if (message.action === C.ACTIONS.ACK) {
        this._nextDiscoveryStage(message.data[1])
      } else if (message.action === C.ACTIONS.UNSUBSCRIBE) {
        this.onSubscriptionRemoved(
<<<<<<< HEAD
                    message.data[1],
                    null,
                    this._clientRegistry.getLocalSubscribersCount(message.data[1]),
                    this._clientRegistry.getAllServers(message.data[1]).length - 1
                )
=======
          message.data[1],
          null,
          this._clientRegistry.getLocalSubscribersCount(message.data[1]),
          this._clientRegistry.getAllServers(message.data[1]).length - 1
        )
>>>>>>> e7eea7c5
      }
    }
  }

  /**
  * Process an accept or reject for a listen that is currently in progress
  * and hasn't timed out yet.
  *
  * @param   {SocketWrapper} socketWrapper   The socket endpoint of the listener
<<<<<<< HEAD
  * @param   {String} subscriptionName       The name of the subscription that a listen is in process for
=======
  * @param   {String} subscriptionName       The name of the subscription that a listen
  *                                          is in process for
>>>>>>> e7eea7c5
  * @param   {Object} message                Deepstream message object
  *
  * @private
  * @returns {void}
  */
<<<<<<< HEAD
  _processResponseForListenInProgress (socketWrapper, subscriptionName, message) {
    if (message.action === C.ACTIONS.LISTEN_ACCEPT) {
      this._accept(socketWrapper, message)
      this._listenerTimeoutRegistery.rejectLateResponderThatAccepted(subscriptionName)
      this._listenerTimeoutRegistery.clear(subscriptionName)
    } else if (message.action === C.ACTIONS.LISTEN_REJECT) {
      const provider = this._listenerTimeoutRegistery.getLateResponderThatAccepted(subscriptionName)
      if (provider) {
        this._accept(provider.socketWrapper, message)
        this._listenerTimeoutRegistery.clear(subscriptionName)
=======
  _processResponseForListenInProgress(socketWrapper, subscriptionName, message) {
    if (message.action === C.ACTIONS.LISTEN_ACCEPT) {
      this._accept(socketWrapper, message)
      this._listenerTimeoutRegistry.rejectLateResponderThatAccepted(subscriptionName)
      this._listenerTimeoutRegistry.clear(subscriptionName)
    } else if (message.action === C.ACTIONS.LISTEN_REJECT) {
      const provider = this._listenerTimeoutRegistry.getLateResponderThatAccepted(subscriptionName)
      if (provider) {
        this._accept(provider.socketWrapper, message)
        this._listenerTimeoutRegistry.clear(subscriptionName)
>>>>>>> e7eea7c5
      } else {
        this._triggerNextProvider(subscriptionName)
      }
    }
  }

  /**
  * Called by the record subscription registry whenever the subscription count decrements.
  * Part of the subscriptionListener interface.
  *
  * @param   {String} name
  *
  * @public
  * @returns {void}
  */
<<<<<<< HEAD
  onSubscriptionMade (subscriptionName, socketWrapper, localCount) {
    if (this.hasActiveProvider(subscriptionName)) {
      this._listenerUtils.sendHasProviderUpdateToSingleSubscriber(true, socketWrapper, subscriptionName)
=======
  onSubscriptionMade(subscriptionName, socketWrapper, localCount) {
    if (this.hasActiveProvider(subscriptionName)) {
      this.sendHasProviderUpdateToSingleSubscriber(true, socketWrapper, subscriptionName)
>>>>>>> e7eea7c5
      return
    }

    if (localCount > 1) {
      return
    }

    this._startDiscoveryStage(subscriptionName)
  }

  /**
  * Called by the record subscription registry whenever the subscription count increments.
  * Part of the subscriptionListener interface.
  *
  * @param   {String} subscriptionName
  *
  * @public
  * @returns {void}
  */
<<<<<<< HEAD
  onSubscriptionRemoved (subscriptionName, socketWrapper, localCount, remoteCount) {
=======
  onSubscriptionRemoved(subscriptionName, socketWrapper, localCount, remoteCount) {
>>>>>>> e7eea7c5
    const provider = this._locallyProvidedRecords[subscriptionName]

    if (this.hasActiveProvider(subscriptionName) && !provider) {
      const serverName = this._clusterProvidedRecords.getAllServers(subscriptionName)[0]
<<<<<<< HEAD
      this._listenerUtils.sendLastSubscriberRemoved(serverName, subscriptionName)
=======
      this.sendLastSubscriberRemoved(serverName, subscriptionName)
>>>>>>> e7eea7c5
      return
    }

    if (!provider) {
      return
    }

    if (localCount > 1 || remoteCount > 0) {
      return
    }

<<<<<<< HEAD
        // provider discarded, but there is still another active subscriber
=======
    // provider discarded, but there is still another active subscriber
>>>>>>> e7eea7c5
    if (localCount === 1 && provider.socketWrapper === socketWrapper) {
      return
    }

<<<<<<< HEAD
        // provider isn't a subscriber, meaning we should wait for 0
=======
    // provider isn't a subscriber, meaning we should wait for 0
>>>>>>> e7eea7c5
    const subscribers = this._clientRegistry.getLocalSubscribers(subscriptionName)
    if (localCount === 1 && subscribers.indexOf(provider.socketWrapper) === -1) {
      return
    }

<<<<<<< HEAD
    this._listenerUtils.sendSubscriptionForPatternRemoved(provider, subscriptionName)
=======
    this.sendSubscriptionForPatternRemoved(provider, subscriptionName)
>>>>>>> e7eea7c5
    this._removeActiveListener(subscriptionName)
  }

  /**
<<<<<<< HEAD
  * Register callback for when the server recieves an Accept message from the client
=======
  * Register callback for when the server recieves an accept message from the client
>>>>>>> e7eea7c5
  *
  * @private
  * @returns {void}
  */
<<<<<<< HEAD
  _accept (socketWrapper, message) {
    const subscriptionName = message.data[1]

    this._listenerTimeoutRegistery.clearTimeout(subscriptionName)
=======
  _accept(socketWrapper, message) {
    const subscriptionName = message.data[1]

    this._listenerTimeoutRegistry.clearTimeout(subscriptionName)
>>>>>>> e7eea7c5

    this._locallyProvidedRecords[subscriptionName] = {
      socketWrapper,
      pattern: message.data[0],
      closeListener: this._removeListener.bind(this, socketWrapper, message)
    }
    socketWrapper.once('close', this._locallyProvidedRecords[subscriptionName].closeListener)
    this._clusterProvidedRecords.add(subscriptionName)

    this._stopLocalDiscoveryStage(subscriptionName)
  }

  /**
  * Register a client as a listener for record subscriptions
  *
  * @param   {SocketWrapper} socketWrapper the socket that send the request
  * @param   {Object} message parsed and validated message
  *
  * @private
  * @returns {void}
  */
<<<<<<< HEAD
  _addListener (socketWrapper, message) {
    const pattern = this._listenerUtils.getPattern(socketWrapper, message)
    const regExp = this._listenerUtils.validatePattern(socketWrapper, pattern)
=======
  _addListener(socketWrapper, message) {
    const pattern = this.getPattern(socketWrapper, message)
    const regExp = this.validatePattern(socketWrapper, pattern)
>>>>>>> e7eea7c5

    if (!regExp) {
      return
    }

    const providers = this._providerRegistry.getLocalSubscribers(pattern)
    const notInSubscriptionRegistry = !providers || providers.indexOf(socketWrapper) === -1
    if (notInSubscriptionRegistry) {
      this._providerRegistry.subscribe(pattern, socketWrapper)
    }

    this._reconcileSubscriptionsToPatterns(regExp, pattern, socketWrapper)
  }

  /**
  * Find subscriptions that match pattern, and notify them that
  * they can be provided.
  *
  * We will attempt to notify all possible providers rather than
  * just the single provider for load balancing purposes and
  * so that the one listener doesnt potentially get overwhelmed.
  *
  * @private
  * @returns {Message}
  */
<<<<<<< HEAD
  _reconcileSubscriptionsToPatterns (regExp, pattern, socketWrapper) {
=======
  _reconcileSubscriptionsToPatterns(regExp, pattern, socketWrapper) {
>>>>>>> e7eea7c5
    const existingSubscriptions = this._clientRegistry.getNames()
    for (let i = 0; i < existingSubscriptions.length; i++) {
      const subscriptionName = existingSubscriptions[i]
      if (subscriptionName.match(regExp)) {
        const listenInProgress = this._localListenInProgress[subscriptionName]
        if (this._locallyProvidedRecords[subscriptionName]) {
          continue
        } else if (listenInProgress) {
          listenInProgress.push({
            socketWrapper,
            pattern
          })
        } else {
          this._startDiscoveryStage(subscriptionName)
        }
      }
    }
  }

  /**
  * De-register a client as a listener for record subscriptions
  *
  * @param   {SocketWrapper} socketWrapper the socket that send the request
  * @param   {Object} message parsed and validated message
  *
  * @private
  * @returns {void}
  */
<<<<<<< HEAD
  _removeListener (socketWrapper, message) {
    const pattern = message.data[0]

    this._listenerUtils.removeListenerFromInProgress(this._localListenInProgress, pattern, socketWrapper)
=======
  _removeListener(socketWrapper, message) {
    const pattern = message.data[0]

    this.removeListenerFromInProgress(this._localListenInProgress, pattern, socketWrapper)
>>>>>>> e7eea7c5
    this._removeListenerIfActive(pattern, socketWrapper)
  }

  /**
  * Removes the listener if it is the currently active publisher, and retriggers
  * another listener discovery phase
  *
  * @private
  * @returns {Message}
  */
<<<<<<< HEAD
  _removeListenerIfActive (pattern, socketWrapper) {
=======
  _removeListenerIfActive(pattern, socketWrapper) {
>>>>>>> e7eea7c5
    let subscriptionName

    for (subscriptionName in this._locallyProvidedRecords) {
      const provider = this._locallyProvidedRecords[subscriptionName]
      if (
<<<<<<< HEAD
                provider.socketWrapper === socketWrapper &&
                provider.pattern === pattern
            ) {
=======
        provider.socketWrapper === socketWrapper &&
        provider.pattern === pattern
      ) {
>>>>>>> e7eea7c5
        provider.socketWrapper.removeListener('close', provider.closeListener)
        this._removeActiveListener(subscriptionName)
        if (this._clientRegistry.hasLocalSubscribers(subscriptionName)) {
          this._startDiscoveryStage(subscriptionName)
        }
      }
    }
  }

  /**
  * @private
  * @returns {Void}
    */
<<<<<<< HEAD
  _removeActiveListener (subscriptionName) {
=======
  _removeActiveListener(subscriptionName) {
>>>>>>> e7eea7c5
    delete this._locallyProvidedRecords[subscriptionName]
    this._clusterProvidedRecords.remove(subscriptionName)
  }

  /**
  * Start discovery phase once a lock is obtained from the leader within
  * the cluster
  *
  * @param   {String} subscriptionName the subscription name
  *
  * @private
  * @returns {void}
  */
<<<<<<< HEAD
  _startDiscoveryStage (subscriptionName) {
    const localListenArray = this._listenerUtils.createLocalListenArray(this._patterns, this._providerRegistry, subscriptionName)
=======
  _startDiscoveryStage(subscriptionName) {
    const localListenArray = this.createLocalListenArray(
      this._patterns,
      this._providerRegistry,
      subscriptionName
    )
>>>>>>> e7eea7c5

    if (localListenArray.length === 0) {
      return
    }

<<<<<<< HEAD
    this._uniqueStateProvider.get(this._listenerUtils.getUniqueLockName(subscriptionName), (success) => {
      if (success) {
        if (this.hasActiveProvider(subscriptionName)) {
          this._uniqueStateProvider.release(this._listenerUtils.getUniqueLockName(subscriptionName))
=======
    this._uniqueStateProvider.get(this.getUniqueLockName(subscriptionName), (success) => {
      if (success) {
        if (this.hasActiveProvider(subscriptionName)) {
          this._uniqueStateProvider.release(this.getUniqueLockName(subscriptionName))
>>>>>>> e7eea7c5
          return
        }

        this._options.logger.log(C.LOG_LEVEL.DEBUG, C.EVENT.LEADING_LISTEN, `started for ${this._topic}:${subscriptionName}`)

<<<<<<< HEAD
        const remoteListenArray = this._listenerUtils.createRemoteListenArray(this._patterns, this._providerRegistry, subscriptionName)
=======
        const remoteListenArray = this.createRemoteListenArray(
          this._patterns,
          this._providerRegistry,
          subscriptionName
        )
>>>>>>> e7eea7c5
        this._leadingListen[subscriptionName] = remoteListenArray

        this._startLocalDiscoveryStage(subscriptionName, localListenArray)
      }
    })
  }

  /**
<<<<<<< HEAD
  * called when a subscription has been provided to clear down the discovery stage, or when an ack has
  * been recieved via the message bus
  *
  * @param  {String} subscriptionName check if the subscription has a provider yet, if not trigger
  *                                   the next request via the message bus
=======
  * called when a subscription has been provided to clear down the discovery stage,
  * or when an ack has been recieved via the message bus
  *
  * @param  {String} subscriptionName check if the subscription has a provider yet,
  *                                   if not trigger the next request via the message
  *                                   bus
>>>>>>> e7eea7c5
  *
  * @private
  * @returns {void}
  */
<<<<<<< HEAD
  _nextDiscoveryStage (subscriptionName) {
    if (this.hasActiveProvider(subscriptionName) || this._leadingListen[subscriptionName].length === 0) {
      this._options.logger.log(C.LOG_LEVEL.DEBUG, C.EVENT.LEADING_LISTEN, `finished for ${this._topic}:${subscriptionName}`)
      delete this._leadingListen[subscriptionName]
      this._uniqueStateProvider.release(this._listenerUtils.getUniqueLockName(subscriptionName))
    } else {
      const nextServerName = this._leadingListen[subscriptionName].shift()
      this._options.logger.log(C.LOG_LEVEL.DEBUG, C.EVENT.LEADING_LISTEN, `started for ${this._topic}:${subscriptionName}`)
      this._listenerUtils.sendRemoteDiscoveryStart(nextServerName, subscriptionName)
=======
  _nextDiscoveryStage(subscriptionName) {
    if (
      this.hasActiveProvider(subscriptionName) ||
      this._leadingListen[subscriptionName].length === 0
    ) {
      this._options.logger.log(
        C.LOG_LEVEL.DEBUG,
        C.EVENT.LEADING_LISTEN,
        `finished for ${this._topic}:${subscriptionName}`
      )
      delete this._leadingListen[subscriptionName]
      this._uniqueStateProvider.release(this.getUniqueLockName(subscriptionName))
    } else {
      const nextServerName = this._leadingListen[subscriptionName].shift()
      this._options.logger.log(
        C.LOG_LEVEL.DEBUG,
        C.EVENT.LEADING_LISTEN,
        `started for ${this._topic}:${subscriptionName}`
      )
      this.sendRemoteDiscoveryStart(nextServerName, subscriptionName)
>>>>>>> e7eea7c5
    }
  }

  /**
  * Start discovery phase once a lock is obtained from the leader within
  * the cluster
  *
  * @param   {String} subscriptionName the subscription name
  * @param   {Object} [localListenMap] map of all listeners
  *
  * @private
  * @returns {void}
  */
<<<<<<< HEAD
  _startLocalDiscoveryStage (subscriptionName, localListenArray) {
    if (!localListenArray) {
      localListenArray = this._listenerUtils.createLocalListenArray(this._patterns, this._providerRegistry, subscriptionName)
    }

    if (localListenArray.length > 0) {
      this._options.logger.log(C.LOG_LEVEL.DEBUG, C.EVENT.LOCAL_LISTEN, `started for ${this._topic}:${subscriptionName}`)
=======
  _startLocalDiscoveryStage(subscriptionName, localListenArray) {
    if (!localListenArray) {
      localListenArray = this.createLocalListenArray(
        this._patterns,
        this._providerRegistry,
        subscriptionName
      )
    }

    if (localListenArray.length > 0) {
      this._options.logger.log(
        C.LOG_LEVEL.DEBUG,
        C.EVENT.LOCAL_LISTEN,
        `started for ${this._topic}:${subscriptionName}`
      )
>>>>>>> e7eea7c5
      this._localListenInProgress[subscriptionName] = localListenArray
      this._triggerNextProvider(subscriptionName)
    }
  }

  /**
  * Finalises a local listener discovery stage
  *
  * @param   {String} subscriptionName the subscription a listener is searched for
  *
  * @private
  * @returns {void}
  */
<<<<<<< HEAD
  _stopLocalDiscoveryStage (subscriptionName) {
    delete this._localListenInProgress[subscriptionName]

    this._options.logger.log(C.LOG_LEVEL.DEBUG, C.EVENT.LOCAL_LISTEN, `stopped for ${this._topic}:${subscriptionName}`)
=======
  _stopLocalDiscoveryStage(subscriptionName) {
    delete this._localListenInProgress[subscriptionName]

    this._options.logger.log(
      C.LOG_LEVEL.DEBUG,
      C.EVENT.LOCAL_LISTEN,
      `stopped for ${this._topic}:${subscriptionName}`
    )
>>>>>>> e7eea7c5

    if (this._leadingListen[subscriptionName]) {
      this._nextDiscoveryStage(subscriptionName)
    } else {
<<<<<<< HEAD
      this._listenerUtils.sendRemoteDiscoveryStop(this._leadListen[subscriptionName], subscriptionName)
=======
      this.sendRemoteDiscoveryStop(this._leadListen[subscriptionName], subscriptionName)
>>>>>>> e7eea7c5
      delete this._leadListen[subscriptionName]
    }
  }

  /**
  * Trigger the next provider in the map of providers capable of publishing
  * data to the specific subscriptionName
  *
  * @param   {String} subscriptionName the subscription a listener is searched for
  *
  * @private
  * @returns {void}
  */
<<<<<<< HEAD
  _triggerNextProvider (subscriptionName) {
=======
  _triggerNextProvider(subscriptionName) {
>>>>>>> e7eea7c5
    const listenInProgress = this._localListenInProgress[subscriptionName]

    if (typeof listenInProgress === 'undefined') {
      return
    }

    if (listenInProgress.length === 0) {
      this._stopLocalDiscoveryStage(subscriptionName)
      return
    }

    const provider = listenInProgress.shift()
<<<<<<< HEAD
    this._listenerTimeoutRegistery.addTimeout(subscriptionName, provider, this._triggerNextProvider.bind(this))
    this._listenerUtils.sendSubscriptionForPatternFound(provider, subscriptionName)
=======
    this._listenerTimeoutRegistry.addTimeout(
      subscriptionName,
      provider,
      this._triggerNextProvider.bind(this)
    )
    this.sendSubscriptionForPatternFound(provider, subscriptionName)
>>>>>>> e7eea7c5
  }

  /**
  * Triggered when a subscription is being provided by a node in the cluster
  *
  * @param   {String} subscriptionName the subscription a listener is searched for
  *
  * @private
  * @returns {void}
  */
<<<<<<< HEAD
  _onRecordStartProvided (subscriptionName) {
    this._listenerUtils.sendHasProviderUpdate(true, subscriptionName)
=======
  _onRecordStartProvided(subscriptionName) {
    this.sendHasProviderUpdate(true, subscriptionName)
>>>>>>> e7eea7c5
    if (this._leadingListen[subscriptionName]) {
      this._nextDiscoveryStage(subscriptionName)
    }
  }

  /**
  * Triggered when a subscription is stopped being provided by a node in the cluster
  *
  * @param   {String} subscriptionName the subscription a listener is searched for
  *
  * @private
  * @returns {void}
  */
<<<<<<< HEAD
  _onRecordStopProvided (subscriptionName) {
    this._listenerUtils.sendHasProviderUpdate(false, subscriptionName)
    if (!this.hasActiveProvider(subscriptionName) && this._clientRegistry.hasName(subscriptionName)) {
=======
  _onRecordStopProvided(subscriptionName) {
    this.sendHasProviderUpdate(false, subscriptionName)
    if (
      !this.hasActiveProvider(subscriptionName) &&
      this._clientRegistry.hasName(subscriptionName)
    ) {
>>>>>>> e7eea7c5
      this._startDiscoveryStage(subscriptionName)
    }
  }

  /**
  * Compiles a regular expression from an incoming pattern
  *
  * @param {String} pattern       the raw pattern
  * @param {SocketWrapper} socketWrapper connection to the client that provided the pattern
  * @param {Number} count         the amount of times this pattern is present
  *
  * @private
  * @returns {void}
  */
<<<<<<< HEAD
  _addPattern (pattern, socketWrapper, count) {
=======
  _addPattern(pattern, socketWrapper, count) {
>>>>>>> e7eea7c5
    if (count === 1) {
      this._patterns[pattern] = new RegExp(pattern)
    }
  }

  /**
  * Deletes the pattern regex when removed
  *
  * @param {String} pattern       the raw pattern
  * @param {SocketWrapper} socketWrapper connection to the client that provided the pattern
  * @param {Number} count         the amount of times this pattern is present
  *
  * @private
  * @returns {void}
  */
<<<<<<< HEAD
  _removePattern (pattern, socketWrapper, count) {
    if (socketWrapper) {
      this._listenerTimeoutRegistery.removeProvider(socketWrapper)
      this._listenerUtils.removeListenerFromInProgress(this._localListenInProgress, pattern, socketWrapper)
=======
  _removePattern(pattern, socketWrapper, count) {
    if (socketWrapper) {
      this._listenerTimeoutRegistry.removeProvider(socketWrapper)
      this.removeListenerFromInProgress(this._localListenInProgress, pattern, socketWrapper)
>>>>>>> e7eea7c5
      this._removeListenerIfActive(pattern, socketWrapper)
    }

    if (count === 0) {
      delete this._patterns[pattern]
    }
  }
<<<<<<< HEAD
=======

  /**
  * Remove provider from listen in progress map if it unlistens during
  * discovery stage
  *
  * @param  {Object} listensCurrentlyInProgress the listeners currently in progress
  * @param  {String} pattern the pattern that has been unlistened to
  * @param  {SocketWrapper} socketWrapper the socket wrapper of the provider that unlistened
  */
  removeListenerFromInProgress(listensCurrentlyInProgress, pattern, socketWrapper) {
    for (const subscriptionName in listensCurrentlyInProgress) {
      const listenInProgress = listensCurrentlyInProgress[subscriptionName]
      for (let i = 0; i < listenInProgress.length; i++) {
        if (
          listenInProgress[i].socketWrapper === socketWrapper &&
          listenInProgress[i].pattern === pattern
        ) {
          listenInProgress.splice(i, 1)
        }
      }
    }
  }

  /**
  * Sends a has provider update to a single subcriber
  * @param  {Boolean} hasProvider      send T or F so provided status
  * @param  {SocketWrapper}  socketWrapper    the socket wrapper to send to,
  *                                           if it doesn't exist then don't do anything
  * @param  {String}  subscriptionName The subscription name which provided status changed
  */
  sendHasProviderUpdateToSingleSubscriber(hasProvider, socketWrapper, subscriptionName) {
    if (socketWrapper && this._topic === C.TOPIC.RECORD) {
      socketWrapper.send(this._createHasProviderMessage(hasProvider, this._topic, subscriptionName))
    }
  }

  /**
  * Sends a has provider update to all subcribers
  * @param  {Boolean} hasProvider      send T or F so provided status
  * @param  {String}  subscriptionName The subscription name which provided status changed
  */
  sendHasProviderUpdate(hasProvider, subscriptionName) {
    if (this._topic !== C.TOPIC.RECORD) {
      return
    }
    this._clientRegistry.sendToSubscribers(
      subscriptionName,
      this._createHasProviderMessage(hasProvider, this._topic, subscriptionName)
    )
  }

  /**
  * Sent by the listen leader, and is used to inform the next server in the cluster to
  * start a local discovery
  *
  * @param  {String} serverName       the name of the server to notify
  * @param  {String} subscriptionName the subscription to find a provider for
  */
  sendRemoteDiscoveryStart(serverName, subscriptionName) {
    const messageTopic = this.getMessageBusTopic(serverName, this._topic)
    this._options.messageConnector.publish(messageTopic, {
      topic: messageTopic,
      action: C.ACTIONS.LISTEN,
      data: [serverName, subscriptionName, this._options.serverName]
    })
  }

  /**
  * Sent by the listen follower, and is used to inform the leader that it has
  * complete its local discovery start
  *
  * @param  {String} listenLeaderServerName  the name of the listen leader
  * @param  {String} subscriptionName the subscription to that has just finished
  */
  sendRemoteDiscoveryStop(listenLeaderServerName, subscriptionName) {
    const messageTopic = this.getMessageBusTopic(listenLeaderServerName, this._topic)
    this._options.messageConnector.publish(messageTopic, {
      topic: messageTopic,
      action: C.ACTIONS.ACK,
      data: [listenLeaderServerName, subscriptionName]
    })
  }

  /**
    * Send by a node when all local subscriptions are discarded, allowing other nodes
    * to do a provider cleanup if necessary
    */
  sendLastSubscriberRemoved(serverName, subscriptionName) {
    const messageTopic = this.getMessageBusTopic(serverName, this._topic)
    this._options.messageConnector.publish(messageTopic, {
      topic: messageTopic,
      action: C.ACTIONS.UNSUBSCRIBE,
      data: [serverName, subscriptionName]
    })
  }

  /**
  * Send a subscription found to a provider
  *
  * @param  {{patten:String, socketWrapper:SocketWrapper}} provider A client that can
  *                                                        provide the subscription
  * @param  {String} subscriptionName the subscription to find a provider for
  */
  sendSubscriptionForPatternFound(provider, subscriptionName) {
    provider.socketWrapper.send(
      messageBuilder.getMsg(
        this._topic,
        C.ACTIONS.SUBSCRIPTION_FOR_PATTERN_FOUND,
        [provider.pattern, subscriptionName]
      )
    )
  }

  /**
  * Send a subscription removed to a provider
  *
  * @param  {{patten:String, socketWrapper:SocketWrapper}} provider An object containing the
  *                                                        client that is currently the active
  *                                                        provider
  * @param  {String} subscriptionName the subscription to stop providing
  */
  sendSubscriptionForPatternRemoved(provider, subscriptionName) {
    provider.socketWrapper.send(
      messageBuilder.getMsg(
        this._topic,
        C.ACTIONS.SUBSCRIPTION_FOR_PATTERN_REMOVED,
        [provider.pattern, subscriptionName]
      )
    )
  }

  /**
  * Create a map of all the listeners that patterns match the subscriptionName locally
  * @param  {Object} patterns         All patterns currently on this deepstream node
  * @param  {SusbcriptionRegistry} providerRegistry All the providers currently registered
  * @param  {String} subscriptionName the subscription to find a provider for
  * @return {Array}                  An array of all the providers that can provide the subscription
  */
  createRemoteListenArray(patterns, providerRegistry, subscriptionName) {
    let servers = []
    const providerPatterns = providerRegistry.getNames()

    for (let i = 0; i < providerPatterns.length; i++) {
      const pattern = providerPatterns[i]
      const p = patterns[pattern]
      if (p == null) {
        this._options.logger.log(C.LOG_LEVEL.WARN, '', `can't handle pattern ${pattern}`)
        return null
      }
      if (p.test(subscriptionName)) {
        servers = servers.concat(providerRegistry.getAllServers(pattern))
      }
    }

    const set = new Set(servers)
    set.delete(this._options.serverName)
    return Array.from(set)
  }

  /**
  * Create a map of all the listeners that patterns match the subscriptionName locally
  * @param  {Object} patterns         All patterns currently on this deepstream node
  * @param  {SusbcriptionRegistry} providerRegistry All the providers currently registered
  * @param  {String} subscriptionName the subscription to find a provider for
  * @return {Array}                  An array of all the providers that can provide the subscription
  */
  createLocalListenArray(patterns, providerRegistry, subscriptionName) {
    const providers = []
    for (const pattern in patterns) {
      if (patterns[pattern].test(subscriptionName)) {
        const providersForPattern = providerRegistry.getLocalSubscribers(pattern)
        for (let i = 0; providersForPattern && i < providersForPattern.length; i++) {
          providers.push({
            pattern,
            socketWrapper: providersForPattern[i]
          })
        }
      }
    }
    return providers
  }

  /**
  * Extracts the subscription pattern from the message and notifies the sender
  * if something went wrong
  *
  * @param   {SocketWrapper} socketWrapper
  * @param   {Object} message
  *
  * @returns {String}
  */
  getPattern(socketWrapper, message) {
    if (message.data.length > 2) {
      this.onMsgDataError(socketWrapper, message.raw)
      return null
    }

    const pattern = message.data[0]

    if (typeof pattern !== 'string') {
      this.onMsgDataError(socketWrapper, pattern)
      return null
    }

    return pattern
  }

  /**
  * Validates that the pattern is not empty and is a valid regular expression
  *
  * @param   {SocketWrapper} socketWrapper
  * @param   {String} pattern
  *
  * @returns {RegExp}
  */
  validatePattern(socketWrapper, pattern) {
    if (!pattern) {
      return false
    }

    try {
      return new RegExp(pattern)
    } catch (e) {
      this.onMsgDataError(socketWrapper, e.toString())
      return false
    }
  }

  /**
  * Processes errors for invalid messages
  *
  * @param   {SocketWrapper} socketWrapper
  * @param   {String} errorMsg
  * @param   {Event} [errorEvent] Default to C.EVENT.INVALID_MESSAGE_DATA
  */
  onMsgDataError(socketWrapper, errorMsg, errorEvent) {
    errorEvent = errorEvent || C.EVENT.INVALID_MESSAGE_DATA
    socketWrapper.sendError(this._topic, errorEvent, errorMsg)
    // TODO: This isn't a CRITICAL error, would we say its an info
    this._options.logger.log(C.LOG_LEVEL.ERROR, errorEvent, errorMsg)
  }

  /**
  * Get the unique topic to use for the message bus
  * @param  {String} serverName the name of the server
  * @param  {Topic} topic
  * @return {String}
  */
  getMessageBusTopic(serverName, topic) {
    return C.TOPIC.LEADER_PRIVATE + serverName + topic + C.ACTIONS.LISTEN
  }

  /**
  * Returns the unique lock when leading a listen discovery phase
  *
  * @param  {String} subscriptionName the subscription to find a provider for
  *
  * @return {String}
  */
  getUniqueLockName(subscriptionName) {
    return `${this._uniqueLockName}_${subscriptionName}`
  }

  /**
  * Create a has provider update message
  *
  * @returns {Message}
  */
  _createHasProviderMessage(hasProvider, topic, subscriptionName) {
    return messageBuilder.getMsg(
      topic,
      C.ACTIONS.SUBSCRIPTION_HAS_PROVIDER,
      [subscriptionName, (hasProvider ? C.TYPES.TRUE : C.TYPES.FALSE)]
    )
  }
>>>>>>> e7eea7c5
}<|MERGE_RESOLUTION|>--- conflicted
+++ resolved
@@ -1,17 +1,10 @@
-<<<<<<< HEAD
-=======
 'use strict'
 
->>>>>>> e7eea7c5
 const C = require('../constants/constants')
 const SubscriptionRegistry = require('../utils/subscription-registry')
 const DistributedStateRegistry = require('../cluster/distributed-state-registry')
 const TimeoutRegistry = require('./listener-timeout-registry')
-<<<<<<< HEAD
-const ListenerUtils = require('./listener-utils')
-=======
 const messageBuilder = require('../message/message-builder')
->>>>>>> e7eea7c5
 
 module.exports = class ListenerRegistry {
 
@@ -37,23 +30,6 @@
   * @constructor
   *
   * @param {Object} options       DeepStream options
-<<<<<<< HEAD
-  * @param {SubscriptionRegistry} clientRegistry The SubscriptionRegistry containing the record subscriptions
-  *                               to allow new listeners to be notified of existing subscriptions
-  */
-  constructor (topic, options, clientRegistry) {
-    this._topic = topic
-    this._options = options
-    this._clientRegistry = clientRegistry
-
-    this._uniqueStateProvider = this._options.uniqueRegistry
-
-    this._listenerUtils = new ListenerUtils(topic, options, clientRegistry)
-
-    this._patterns = {}
-    this._localListenInProgress = {}
-    this._listenerTimeoutRegistery = new TimeoutRegistry(topic, options)
-=======
   * @param {SubscriptionRegistry} clientRegistry The SubscriptionRegistry containing the record
   *                                              subscriptions to allow new listeners to be
   *                                              notified of existing subscriptions
@@ -68,8 +44,7 @@
 
     this._patterns = {}
     this._localListenInProgress = {}
-    this._listenerTimeoutRegistry = new TimeoutRegistry(topic, options)
->>>>>>> e7eea7c5
+    this._listenerTimeoutRegistery = new TimeoutRegistry(topic, options)
 
     this._providerRegistry = new SubscriptionRegistry(options, this._topic, `${topic}_${C.TOPIC.LISTEN_PATTERNS}`)
     this._providerRegistry.setAction('subscribe', C.ACTIONS.LISTEN)
@@ -80,40 +55,14 @@
     })
 
     this._locallyProvidedRecords = {}
-<<<<<<< HEAD
     this._clusterProvidedRecords = new DistributedStateRegistry(`${topic}_${C.TOPIC.PUBLISHED_SUBSCRIPTIONS}`, options)
     this._clusterProvidedRecords.on('add', this._onRecordStartProvided.bind(this))
     this._clusterProvidedRecords.on('remove', this._onRecordStopProvided.bind(this))
 
     this._leadListen = {}
     this._leadingListen = {}
-    this._listenTopic = this._listenerUtils.getMessageBusTopic(this._options.serverName, this._topic)
+    this._listenTopic = this.getMessageBusTopic(this._options.serverName, this._topic)
     this._options.messageConnector.subscribe(this._listenTopic, this._onIncomingMessage.bind(this))
-=======
-
-    this._leadListen = {}
-    this._leadingListen = {}
-
-    this._setupRemoteComponents()
-  }
-
-  /**
-   * Setup all the remote components and actions required to deal with the subscription
-   * via the cluster.
-   */
-  _setupRemoteComponents() {
-    this._clusterProvidedRecords = new DistributedStateRegistry(
-      `${this._topic}_${C.TOPIC.PUBLISHED_SUBSCRIPTIONS}`,
-      this._options
-    )
-    this._clusterProvidedRecords.on('add', this._onRecordStartProvided.bind(this))
-    this._clusterProvidedRecords.on('remove', this._onRecordStopProvided.bind(this))
-
-    this._options.messageConnector.subscribe(
-      this.getMessageBusTopic(this._options.serverName, this._topic),
-      this._onIncomingMessage.bind(this)
-    )
->>>>>>> e7eea7c5
   }
 
   /**
@@ -122,11 +71,7 @@
   * @public
   * @returns {boolean}
   */
-<<<<<<< HEAD
-  hasActiveProvider (susbcriptionName) {
-=======
   hasActiveProvider(susbcriptionName) {
->>>>>>> e7eea7c5
     return this._clusterProvidedRecords.has(susbcriptionName)
   }
 
@@ -138,10 +83,7 @@
   * 2) C.ACTIONS.UNLISTEN
   * 3) C.ACTIONS.LISTEN_ACCEPT
   * 4) C.ACTIONS.LISTEN_REJECT
-<<<<<<< HEAD
-=======
   * 5) C.ACTIONS.LISTEN_SNAPSHOT
->>>>>>> e7eea7c5
   *
   * @param   {SocketWrapper} socketWrapper the socket that send the request
   * @param   {Object} message parsed and validated message
@@ -149,11 +91,7 @@
   * @public
   * @returns {void}
   */
-<<<<<<< HEAD
-  handle (socketWrapper, message) {
-=======
   handle(socketWrapper, message) {
->>>>>>> e7eea7c5
     const pattern = message.data[0]
     const subscriptionName = message.data[1]
     if (message.action === C.ACTIONS.LISTEN) {
@@ -161,21 +99,12 @@
     } else if (message.action === C.ACTIONS.UNLISTEN) {
       this._providerRegistry.unsubscribe(pattern, socketWrapper)
       this._removeListener(socketWrapper, message)
-<<<<<<< HEAD
     } else if (this._listenerTimeoutRegistery.isALateResponder(socketWrapper, message)) {
       this._listenerTimeoutRegistery.handle(socketWrapper, message)
     } else if (this._localListenInProgress[subscriptionName]) {
       this._processResponseForListenInProgress(socketWrapper, subscriptionName, message)
     } else {
-      this._listenerUtils.onMsgDataError(socketWrapper, message.raw, C.EVENT.INVALID_MESSAGE)
-=======
-    } else if (this._listenerTimeoutRegistry.isALateResponder(socketWrapper, message)) {
-      this._listenerTimeoutRegistry.handle(socketWrapper, message)
-    } else if (this._localListenInProgress[subscriptionName]) {
-      this._processResponseForListenInProgress(socketWrapper, subscriptionName, message)
-    } else {
       this.onMsgDataError(socketWrapper, message.raw, C.EVENT.INVALID_MESSAGE)
->>>>>>> e7eea7c5
     }
   }
 
@@ -192,11 +121,7 @@
   * @private
   * @returns {void}
   */
-<<<<<<< HEAD
-  _onIncomingMessage (message) {
-=======
   _onIncomingMessage(message) {
->>>>>>> e7eea7c5
     if (this._options.serverName === message.data[0]) {
       if (message.action === C.ACTIONS.LISTEN) {
         this._leadListen[message.data[1]] = message.data[2]
@@ -205,19 +130,11 @@
         this._nextDiscoveryStage(message.data[1])
       } else if (message.action === C.ACTIONS.UNSUBSCRIBE) {
         this.onSubscriptionRemoved(
-<<<<<<< HEAD
                     message.data[1],
                     null,
                     this._clientRegistry.getLocalSubscribersCount(message.data[1]),
                     this._clientRegistry.getAllServers(message.data[1]).length - 1
                 )
-=======
-          message.data[1],
-          null,
-          this._clientRegistry.getLocalSubscribersCount(message.data[1]),
-          this._clientRegistry.getAllServers(message.data[1]).length - 1
-        )
->>>>>>> e7eea7c5
       }
     }
   }
@@ -227,19 +144,14 @@
   * and hasn't timed out yet.
   *
   * @param   {SocketWrapper} socketWrapper   The socket endpoint of the listener
-<<<<<<< HEAD
-  * @param   {String} subscriptionName       The name of the subscription that a listen is in process for
-=======
   * @param   {String} subscriptionName       The name of the subscription that a listen
   *                                          is in process for
->>>>>>> e7eea7c5
   * @param   {Object} message                Deepstream message object
   *
   * @private
   * @returns {void}
   */
-<<<<<<< HEAD
-  _processResponseForListenInProgress (socketWrapper, subscriptionName, message) {
+  _processResponseForListenInProgress(socketWrapper, subscriptionName, message) {
     if (message.action === C.ACTIONS.LISTEN_ACCEPT) {
       this._accept(socketWrapper, message)
       this._listenerTimeoutRegistery.rejectLateResponderThatAccepted(subscriptionName)
@@ -249,18 +161,6 @@
       if (provider) {
         this._accept(provider.socketWrapper, message)
         this._listenerTimeoutRegistery.clear(subscriptionName)
-=======
-  _processResponseForListenInProgress(socketWrapper, subscriptionName, message) {
-    if (message.action === C.ACTIONS.LISTEN_ACCEPT) {
-      this._accept(socketWrapper, message)
-      this._listenerTimeoutRegistry.rejectLateResponderThatAccepted(subscriptionName)
-      this._listenerTimeoutRegistry.clear(subscriptionName)
-    } else if (message.action === C.ACTIONS.LISTEN_REJECT) {
-      const provider = this._listenerTimeoutRegistry.getLateResponderThatAccepted(subscriptionName)
-      if (provider) {
-        this._accept(provider.socketWrapper, message)
-        this._listenerTimeoutRegistry.clear(subscriptionName)
->>>>>>> e7eea7c5
       } else {
         this._triggerNextProvider(subscriptionName)
       }
@@ -276,15 +176,9 @@
   * @public
   * @returns {void}
   */
-<<<<<<< HEAD
-  onSubscriptionMade (subscriptionName, socketWrapper, localCount) {
-    if (this.hasActiveProvider(subscriptionName)) {
-      this._listenerUtils.sendHasProviderUpdateToSingleSubscriber(true, socketWrapper, subscriptionName)
-=======
   onSubscriptionMade(subscriptionName, socketWrapper, localCount) {
     if (this.hasActiveProvider(subscriptionName)) {
       this.sendHasProviderUpdateToSingleSubscriber(true, socketWrapper, subscriptionName)
->>>>>>> e7eea7c5
       return
     }
 
@@ -304,20 +198,12 @@
   * @public
   * @returns {void}
   */
-<<<<<<< HEAD
-  onSubscriptionRemoved (subscriptionName, socketWrapper, localCount, remoteCount) {
-=======
   onSubscriptionRemoved(subscriptionName, socketWrapper, localCount, remoteCount) {
->>>>>>> e7eea7c5
     const provider = this._locallyProvidedRecords[subscriptionName]
 
     if (this.hasActiveProvider(subscriptionName) && !provider) {
       const serverName = this._clusterProvidedRecords.getAllServers(subscriptionName)[0]
-<<<<<<< HEAD
-      this._listenerUtils.sendLastSubscriberRemoved(serverName, subscriptionName)
-=======
       this.sendLastSubscriberRemoved(serverName, subscriptionName)
->>>>>>> e7eea7c5
       return
     }
 
@@ -329,54 +215,31 @@
       return
     }
 
-<<<<<<< HEAD
         // provider discarded, but there is still another active subscriber
-=======
-    // provider discarded, but there is still another active subscriber
->>>>>>> e7eea7c5
     if (localCount === 1 && provider.socketWrapper === socketWrapper) {
       return
     }
 
-<<<<<<< HEAD
         // provider isn't a subscriber, meaning we should wait for 0
-=======
-    // provider isn't a subscriber, meaning we should wait for 0
->>>>>>> e7eea7c5
     const subscribers = this._clientRegistry.getLocalSubscribers(subscriptionName)
     if (localCount === 1 && subscribers.indexOf(provider.socketWrapper) === -1) {
       return
     }
 
-<<<<<<< HEAD
-    this._listenerUtils.sendSubscriptionForPatternRemoved(provider, subscriptionName)
-=======
     this.sendSubscriptionForPatternRemoved(provider, subscriptionName)
->>>>>>> e7eea7c5
     this._removeActiveListener(subscriptionName)
   }
 
   /**
-<<<<<<< HEAD
   * Register callback for when the server recieves an Accept message from the client
-=======
-  * Register callback for when the server recieves an accept message from the client
->>>>>>> e7eea7c5
-  *
-  * @private
-  * @returns {void}
-  */
-<<<<<<< HEAD
-  _accept (socketWrapper, message) {
-    const subscriptionName = message.data[1]
-
-    this._listenerTimeoutRegistery.clearTimeout(subscriptionName)
-=======
+  *
+  * @private
+  * @returns {void}
+  */
   _accept(socketWrapper, message) {
     const subscriptionName = message.data[1]
 
-    this._listenerTimeoutRegistry.clearTimeout(subscriptionName)
->>>>>>> e7eea7c5
+    this._listenerTimeoutRegistery.clearTimeout(subscriptionName)
 
     this._locallyProvidedRecords[subscriptionName] = {
       socketWrapper,
@@ -398,15 +261,9 @@
   * @private
   * @returns {void}
   */
-<<<<<<< HEAD
-  _addListener (socketWrapper, message) {
-    const pattern = this._listenerUtils.getPattern(socketWrapper, message)
-    const regExp = this._listenerUtils.validatePattern(socketWrapper, pattern)
-=======
   _addListener(socketWrapper, message) {
     const pattern = this.getPattern(socketWrapper, message)
     const regExp = this.validatePattern(socketWrapper, pattern)
->>>>>>> e7eea7c5
 
     if (!regExp) {
       return
@@ -432,11 +289,7 @@
   * @private
   * @returns {Message}
   */
-<<<<<<< HEAD
-  _reconcileSubscriptionsToPatterns (regExp, pattern, socketWrapper) {
-=======
   _reconcileSubscriptionsToPatterns(regExp, pattern, socketWrapper) {
->>>>>>> e7eea7c5
     const existingSubscriptions = this._clientRegistry.getNames()
     for (let i = 0; i < existingSubscriptions.length; i++) {
       const subscriptionName = existingSubscriptions[i]
@@ -465,17 +318,10 @@
   * @private
   * @returns {void}
   */
-<<<<<<< HEAD
-  _removeListener (socketWrapper, message) {
-    const pattern = message.data[0]
-
-    this._listenerUtils.removeListenerFromInProgress(this._localListenInProgress, pattern, socketWrapper)
-=======
   _removeListener(socketWrapper, message) {
     const pattern = message.data[0]
 
     this.removeListenerFromInProgress(this._localListenInProgress, pattern, socketWrapper)
->>>>>>> e7eea7c5
     this._removeListenerIfActive(pattern, socketWrapper)
   }
 
@@ -486,25 +332,15 @@
   * @private
   * @returns {Message}
   */
-<<<<<<< HEAD
-  _removeListenerIfActive (pattern, socketWrapper) {
-=======
   _removeListenerIfActive(pattern, socketWrapper) {
->>>>>>> e7eea7c5
     let subscriptionName
 
     for (subscriptionName in this._locallyProvidedRecords) {
       const provider = this._locallyProvidedRecords[subscriptionName]
       if (
-<<<<<<< HEAD
                 provider.socketWrapper === socketWrapper &&
                 provider.pattern === pattern
             ) {
-=======
-        provider.socketWrapper === socketWrapper &&
-        provider.pattern === pattern
-      ) {
->>>>>>> e7eea7c5
         provider.socketWrapper.removeListener('close', provider.closeListener)
         this._removeActiveListener(subscriptionName)
         if (this._clientRegistry.hasLocalSubscribers(subscriptionName)) {
@@ -518,11 +354,7 @@
   * @private
   * @returns {Void}
     */
-<<<<<<< HEAD
-  _removeActiveListener (subscriptionName) {
-=======
   _removeActiveListener(subscriptionName) {
->>>>>>> e7eea7c5
     delete this._locallyProvidedRecords[subscriptionName]
     this._clusterProvidedRecords.remove(subscriptionName)
   }
@@ -536,47 +368,31 @@
   * @private
   * @returns {void}
   */
-<<<<<<< HEAD
-  _startDiscoveryStage (subscriptionName) {
-    const localListenArray = this._listenerUtils.createLocalListenArray(this._patterns, this._providerRegistry, subscriptionName)
-=======
   _startDiscoveryStage(subscriptionName) {
     const localListenArray = this.createLocalListenArray(
       this._patterns,
       this._providerRegistry,
       subscriptionName
     )
->>>>>>> e7eea7c5
 
     if (localListenArray.length === 0) {
       return
     }
 
-<<<<<<< HEAD
-    this._uniqueStateProvider.get(this._listenerUtils.getUniqueLockName(subscriptionName), (success) => {
-      if (success) {
-        if (this.hasActiveProvider(subscriptionName)) {
-          this._uniqueStateProvider.release(this._listenerUtils.getUniqueLockName(subscriptionName))
-=======
     this._uniqueStateProvider.get(this.getUniqueLockName(subscriptionName), (success) => {
       if (success) {
         if (this.hasActiveProvider(subscriptionName)) {
           this._uniqueStateProvider.release(this.getUniqueLockName(subscriptionName))
->>>>>>> e7eea7c5
           return
         }
 
         this._options.logger.log(C.LOG_LEVEL.DEBUG, C.EVENT.LEADING_LISTEN, `started for ${this._topic}:${subscriptionName}`)
 
-<<<<<<< HEAD
-        const remoteListenArray = this._listenerUtils.createRemoteListenArray(this._patterns, this._providerRegistry, subscriptionName)
-=======
         const remoteListenArray = this.createRemoteListenArray(
           this._patterns,
           this._providerRegistry,
           subscriptionName
         )
->>>>>>> e7eea7c5
         this._leadingListen[subscriptionName] = remoteListenArray
 
         this._startLocalDiscoveryStage(subscriptionName, localListenArray)
@@ -585,35 +401,16 @@
   }
 
   /**
-<<<<<<< HEAD
-  * called when a subscription has been provided to clear down the discovery stage, or when an ack has
-  * been recieved via the message bus
-  *
-  * @param  {String} subscriptionName check if the subscription has a provider yet, if not trigger
-  *                                   the next request via the message bus
-=======
   * called when a subscription has been provided to clear down the discovery stage,
   * or when an ack has been recieved via the message bus
   *
   * @param  {String} subscriptionName check if the subscription has a provider yet,
   *                                   if not trigger the next request via the message
   *                                   bus
->>>>>>> e7eea7c5
-  *
-  * @private
-  * @returns {void}
-  */
-<<<<<<< HEAD
-  _nextDiscoveryStage (subscriptionName) {
-    if (this.hasActiveProvider(subscriptionName) || this._leadingListen[subscriptionName].length === 0) {
-      this._options.logger.log(C.LOG_LEVEL.DEBUG, C.EVENT.LEADING_LISTEN, `finished for ${this._topic}:${subscriptionName}`)
-      delete this._leadingListen[subscriptionName]
-      this._uniqueStateProvider.release(this._listenerUtils.getUniqueLockName(subscriptionName))
-    } else {
-      const nextServerName = this._leadingListen[subscriptionName].shift()
-      this._options.logger.log(C.LOG_LEVEL.DEBUG, C.EVENT.LEADING_LISTEN, `started for ${this._topic}:${subscriptionName}`)
-      this._listenerUtils.sendRemoteDiscoveryStart(nextServerName, subscriptionName)
-=======
+  *
+  * @private
+  * @returns {void}
+  */
   _nextDiscoveryStage(subscriptionName) {
     if (
       this.hasActiveProvider(subscriptionName) ||
@@ -634,7 +431,6 @@
         `started for ${this._topic}:${subscriptionName}`
       )
       this.sendRemoteDiscoveryStart(nextServerName, subscriptionName)
->>>>>>> e7eea7c5
     }
   }
 
@@ -648,15 +444,6 @@
   * @private
   * @returns {void}
   */
-<<<<<<< HEAD
-  _startLocalDiscoveryStage (subscriptionName, localListenArray) {
-    if (!localListenArray) {
-      localListenArray = this._listenerUtils.createLocalListenArray(this._patterns, this._providerRegistry, subscriptionName)
-    }
-
-    if (localListenArray.length > 0) {
-      this._options.logger.log(C.LOG_LEVEL.DEBUG, C.EVENT.LOCAL_LISTEN, `started for ${this._topic}:${subscriptionName}`)
-=======
   _startLocalDiscoveryStage(subscriptionName, localListenArray) {
     if (!localListenArray) {
       localListenArray = this.createLocalListenArray(
@@ -672,7 +459,6 @@
         C.EVENT.LOCAL_LISTEN,
         `started for ${this._topic}:${subscriptionName}`
       )
->>>>>>> e7eea7c5
       this._localListenInProgress[subscriptionName] = localListenArray
       this._triggerNextProvider(subscriptionName)
     }
@@ -686,12 +472,6 @@
   * @private
   * @returns {void}
   */
-<<<<<<< HEAD
-  _stopLocalDiscoveryStage (subscriptionName) {
-    delete this._localListenInProgress[subscriptionName]
-
-    this._options.logger.log(C.LOG_LEVEL.DEBUG, C.EVENT.LOCAL_LISTEN, `stopped for ${this._topic}:${subscriptionName}`)
-=======
   _stopLocalDiscoveryStage(subscriptionName) {
     delete this._localListenInProgress[subscriptionName]
 
@@ -700,16 +480,11 @@
       C.EVENT.LOCAL_LISTEN,
       `stopped for ${this._topic}:${subscriptionName}`
     )
->>>>>>> e7eea7c5
 
     if (this._leadingListen[subscriptionName]) {
       this._nextDiscoveryStage(subscriptionName)
     } else {
-<<<<<<< HEAD
-      this._listenerUtils.sendRemoteDiscoveryStop(this._leadListen[subscriptionName], subscriptionName)
-=======
       this.sendRemoteDiscoveryStop(this._leadListen[subscriptionName], subscriptionName)
->>>>>>> e7eea7c5
       delete this._leadListen[subscriptionName]
     }
   }
@@ -723,11 +498,7 @@
   * @private
   * @returns {void}
   */
-<<<<<<< HEAD
-  _triggerNextProvider (subscriptionName) {
-=======
   _triggerNextProvider(subscriptionName) {
->>>>>>> e7eea7c5
     const listenInProgress = this._localListenInProgress[subscriptionName]
 
     if (typeof listenInProgress === 'undefined') {
@@ -740,17 +511,17 @@
     }
 
     const provider = listenInProgress.shift()
-<<<<<<< HEAD
-    this._listenerTimeoutRegistery.addTimeout(subscriptionName, provider, this._triggerNextProvider.bind(this))
-    this._listenerUtils.sendSubscriptionForPatternFound(provider, subscriptionName)
-=======
-    this._listenerTimeoutRegistry.addTimeout(
+    const subscribers = this._clientRegistry.getLocalSubscribers(subscriptionName)
+    if (subscribers && subscribers.indexOf(provider.socketWrapper) !== -1) {
+      this._triggerNextProvider(subscriptionName)
+      return
+    }
+    this._listenerTimeoutRegistery.addTimeout(
       subscriptionName,
       provider,
       this._triggerNextProvider.bind(this)
     )
     this.sendSubscriptionForPatternFound(provider, subscriptionName)
->>>>>>> e7eea7c5
   }
 
   /**
@@ -761,13 +532,8 @@
   * @private
   * @returns {void}
   */
-<<<<<<< HEAD
-  _onRecordStartProvided (subscriptionName) {
-    this._listenerUtils.sendHasProviderUpdate(true, subscriptionName)
-=======
   _onRecordStartProvided(subscriptionName) {
     this.sendHasProviderUpdate(true, subscriptionName)
->>>>>>> e7eea7c5
     if (this._leadingListen[subscriptionName]) {
       this._nextDiscoveryStage(subscriptionName)
     }
@@ -781,18 +547,12 @@
   * @private
   * @returns {void}
   */
-<<<<<<< HEAD
-  _onRecordStopProvided (subscriptionName) {
-    this._listenerUtils.sendHasProviderUpdate(false, subscriptionName)
-    if (!this.hasActiveProvider(subscriptionName) && this._clientRegistry.hasName(subscriptionName)) {
-=======
   _onRecordStopProvided(subscriptionName) {
     this.sendHasProviderUpdate(false, subscriptionName)
     if (
       !this.hasActiveProvider(subscriptionName) &&
       this._clientRegistry.hasName(subscriptionName)
     ) {
->>>>>>> e7eea7c5
       this._startDiscoveryStage(subscriptionName)
     }
   }
@@ -807,11 +567,7 @@
   * @private
   * @returns {void}
   */
-<<<<<<< HEAD
-  _addPattern (pattern, socketWrapper, count) {
-=======
   _addPattern(pattern, socketWrapper, count) {
->>>>>>> e7eea7c5
     if (count === 1) {
       this._patterns[pattern] = new RegExp(pattern)
     }
@@ -827,17 +583,10 @@
   * @private
   * @returns {void}
   */
-<<<<<<< HEAD
-  _removePattern (pattern, socketWrapper, count) {
+  _removePattern(pattern, socketWrapper, count) {
     if (socketWrapper) {
       this._listenerTimeoutRegistery.removeProvider(socketWrapper)
-      this._listenerUtils.removeListenerFromInProgress(this._localListenInProgress, pattern, socketWrapper)
-=======
-  _removePattern(pattern, socketWrapper, count) {
-    if (socketWrapper) {
-      this._listenerTimeoutRegistry.removeProvider(socketWrapper)
       this.removeListenerFromInProgress(this._localListenInProgress, pattern, socketWrapper)
->>>>>>> e7eea7c5
       this._removeListenerIfActive(pattern, socketWrapper)
     }
 
@@ -845,8 +594,6 @@
       delete this._patterns[pattern]
     }
   }
-<<<<<<< HEAD
-=======
 
   /**
   * Remove provider from listen in progress map if it unlistens during
@@ -861,9 +608,9 @@
       const listenInProgress = listensCurrentlyInProgress[subscriptionName]
       for (let i = 0; i < listenInProgress.length; i++) {
         if (
-          listenInProgress[i].socketWrapper === socketWrapper &&
-          listenInProgress[i].pattern === pattern
-        ) {
+                    listenInProgress[i].socketWrapper === socketWrapper &&
+                    listenInProgress[i].pattern === pattern
+                ) {
           listenInProgress.splice(i, 1)
         }
       }
@@ -953,10 +700,10 @@
   sendSubscriptionForPatternFound(provider, subscriptionName) {
     provider.socketWrapper.send(
       messageBuilder.getMsg(
-        this._topic,
-        C.ACTIONS.SUBSCRIPTION_FOR_PATTERN_FOUND,
-        [provider.pattern, subscriptionName]
-      )
+            this._topic,
+            C.ACTIONS.SUBSCRIPTION_FOR_PATTERN_FOUND,
+            [provider.pattern, subscriptionName]
+        )
     )
   }
 
@@ -981,7 +728,7 @@
   /**
   * Create a map of all the listeners that patterns match the subscriptionName locally
   * @param  {Object} patterns         All patterns currently on this deepstream node
-  * @param  {SusbcriptionRegistry} providerRegistry All the providers currently registered
+  * @param  {SusbcriptionRegistery} providerRegistry All the providers currently registered
   * @param  {String} subscriptionName the subscription to find a provider for
   * @return {Array}                  An array of all the providers that can provide the subscription
   */
@@ -993,7 +740,7 @@
       const pattern = providerPatterns[i]
       const p = patterns[pattern]
       if (p == null) {
-        this._options.logger.log(C.LOG_LEVEL.WARN, '', `can't handle pattern ${pattern}`)
+        this._options.logger.log(C.LOG_LEVEL.WARN, '', `canot handle pattern${pattern}`)
         return null
       }
       if (p.test(subscriptionName)) {
@@ -1009,7 +756,7 @@
   /**
   * Create a map of all the listeners that patterns match the subscriptionName locally
   * @param  {Object} patterns         All patterns currently on this deepstream node
-  * @param  {SusbcriptionRegistry} providerRegistry All the providers currently registered
+  * @param  {SusbcriptionRegistery} providerRegistry All the providers currently registered
   * @param  {String} subscriptionName the subscription to find a provider for
   * @return {Array}                  An array of all the providers that can provide the subscription
   */
@@ -1117,10 +864,9 @@
   */
   _createHasProviderMessage(hasProvider, topic, subscriptionName) {
     return messageBuilder.getMsg(
-      topic,
-      C.ACTIONS.SUBSCRIPTION_HAS_PROVIDER,
-      [subscriptionName, (hasProvider ? C.TYPES.TRUE : C.TYPES.FALSE)]
-    )
-  }
->>>>>>> e7eea7c5
+                topic,
+                C.ACTIONS.SUBSCRIPTION_HAS_PROVIDER,
+                [subscriptionName, (hasProvider ? C.TYPES.TRUE : C.TYPES.FALSE)]
+            )
+  }
 }