'use strict'

const C = require('../constants/constants')
const SubscriptionRegistry = require('../utils/subscription-registry')
const Rpc = require('./rpc')
const RpcProxy = require('./rpc-proxy')
const utils = require('../utils/utils')

module.exports = class RpcHandler {
  /**
  * Handles incoming messages for the RPC Topic.
  *
  * @param {Object} options deepstream options
  */
  constructor (options) {
    this._options = options
    this._subscriptionRegistry = new SubscriptionRegistry(options, C.TOPIC.RPC)

    this._privateTopic = C.TOPIC.PRIVATE + this._options.serverName
    this._options.messageConnector.subscribe(
      this._privateTopic,
      this._onPrivateMessage.bind(this)
    )

    this._rpcs = new Map()
  }

  /**
  * Main interface. Handles incoming messages
  * from the message distributor
  *
  * @param   {SocketWrapper} socketWrapper
  * @param   {Object} message parsed and validated deepstream message
  *
  * @public
  * @returns {void}
  */
  handle (socketWrapper, message) {
    if (message.action === C.ACTIONS.SUBSCRIBE) {
      this._registerProvider(socketWrapper, message)
    } else if (message.action === C.ACTIONS.UNSUBSCRIBE) {
      this._unregisterProvider(socketWrapper, message)
    } else if (message.action === C.ACTIONS.REQUEST) {
      this._makeRpc(socketWrapper, message)
    } else if (
      message.action === C.ACTIONS.RESPONSE ||
      message.action === C.ACTIONS.ACK ||
      message.action === C.ACTIONS.REJECTION ||
      message.action === C.ACTIONS.ERROR
    ) {
      const rpcNameIndex = (message.action === C.ACTIONS.ACK || message.action === C.ACTIONS.ERROR)
        ? 1 : 0
      const correlationId = message.data[rpcNameIndex + 1]
      const rpcData = this._rpcs.get(correlationId)
      if (rpcData) {
        rpcData.rpc.handle(message)
        if (rpcData.rpc.isComplete) {
          this._rpcs.delete(correlationId)
        }
      } else {
        socketWrapper.sendError(
          C.TOPIC.RPC,
          C.EVENT.INVALID_MESSAGE_DATA,
          `unexpected state for rpc ${message.data[rpcNameIndex]} with action ${message.action}`
        )
      }
    } else {
      /*
      *  RESPONSE-, ERROR-, REJECT- and ACK messages from the provider are processed
      * by the Rpc class directly
      */
      this._options.logger.log(C.LOG_LEVEL.WARN, C.EVENT.UNKNOWN_ACTION, message.action)

      if (socketWrapper !== C.SOURCE_MESSAGE_CONNECTOR) {
        socketWrapper.sendError(C.TOPIC.RPC, C.EVENT.UNKNOWN_ACTION, `unknown action ${message.action}`)
      }
    }
  }

  /**
  * This method is called by Rpc to reroute its request
  *
  * If a provider is temporarily unable to service a request, it can reject it. Deepstream
  * will then try to reroute it to an alternative provider. Finding an alternative provider
  * happens in this method.
  *
  * Initially, deepstream will look for a local provider that hasn't been used by the RPC yet.
  * If non can be found, it will go through the currently avaiblable remote providers and try
  * find one that hasn't been used yet.
  *
  * If a remote provider couldn't be found or all remote-providers have been tried already
  * this method will return null - which in turn will prompt the RPC to send a NO_RPC_PROVIDER
  * error to the client
  *
  * @param {String}  rpcName
  * @param {String}  correlationId
  *
  * @public
  * @returns {SocketWrapper|RpcProxy} alternativeProvider
  */
  getAlternativeProvider (rpcName, correlationId) {
<<<<<<< HEAD
    const rpcData = this._rpcs.get(correlationId)
=======
    const rpcData = this._rpcs[correlationId]

    if (!rpcData) {
      // RPC was already fufilled somehow. This is prior to 1.1.1 and
      // hence is kept for backwards compatability.

      // TODO: Log something useful here
      return null
    }
>>>>>>> f69434ac

    const subscribers = Array.from(this._subscriptionRegistry.getLocalSubscribers(rpcName))
    let index = utils.getRandomIntInRange(0, subscribers.length)

    for (let n = 0; n < subscribers.length; ++n) {
      if (!rpcData.providers.has(subscribers[index])) {
        rpcData.providers.add(subscribers[index])
        return subscribers[index]
      }
      index = (index + 1) % subscribers.length
    }

    if (!rpcData.servers) {
      return null
    }

    const servers = this._subscriptionRegistry.getAllRemoteServers(rpcName)
    index = utils.getRandomIntInRange(0, servers.length)
    for (let n = 0; n < servers.length; ++n) {
      if (!rpcData.servers.has(servers[index])) {
        rpcData.servers.add(servers[index])
        return new RpcProxy(this._options, C.TOPIC.PRIVATE + servers[index], rpcName, correlationId)
      }
      index = (index + 1) % servers.length
    }

    return null
  }

  /**
  * Callback for subscription messages. Registers
  * a client as a provider for specific remote
  * procedure calls as identified by <rpcName>
  *
  * @param   {SocketWrapper} socketWrapper
  * @param   {Object} message parsed and validated deepstream message
  *
  * @private
  * @returns {void}
  */
  _registerProvider (socketWrapper, message) {
    if (this._isValidMessage(1, socketWrapper, message)) {
      this._subscriptionRegistry.subscribe(message.data[0], socketWrapper)
    }
  }

  /**
  * Callback for unsubscribe messages. Removes
  * a client as a provider for specific remote
  * procedure calls as identified by <rpcName>
  *
  * @param   {SocketWrapper} socketWrapper
  * @param   {Object} message parsed and validated deepstream message
  *
  * @private
  * @returns {void}
  */
  _unregisterProvider (socketWrapper, message) {
    if (this._isValidMessage(1, socketWrapper, message)) {
      this._subscriptionRegistry.unsubscribe(message.data[0], socketWrapper)
    }
  }

  /**
  * Executes a RPC. If there are clients connected to
  * this deepstream instance that can provide the rpc, it
  * will be routed to a random one of them, otherwise it will be routed
  * to the message connector
  *
  * @param   {SocketWrapper} socketWrapper
  * @param   {Object} message parsed and validated deepstream message
  *
  * @private
  * @returns {void}
  */
  _makeRpc (socketWrapper, message, source) {
    if (!this._isValidMessage(2, socketWrapper, message)) {
      return
    }

    const rpcName = message.data[0]
    const correlationId = message.data[1]

    const rpcData = {
      providers: new Set(),
      servers: source !== C.SOURCE_MESSAGE_CONNECTOR ? new Set() : null,
      rpc: null
    }
    this._rpcs.set(correlationId, rpcData)

    const subscribers = Array.from(this._subscriptionRegistry.getLocalSubscribers(rpcName))
    const provider = subscribers[utils.getRandomIntInRange(0, subscribers.length)]

    if (provider) {
      rpcData.providers.add(provider)
      rpcData.rpc = new Rpc(this, socketWrapper, provider, this._options, message)
    } else if (source === C.SOURCE_MESSAGE_CONNECTOR) {
      socketWrapper.sendError(C.TOPIC.RPC, C.EVENT.NO_RPC_PROVIDER, [rpcName, correlationId])
    } else {
      this._makeRemoteRpc(socketWrapper, message)
    }
  }

  /**
  * Callback to remoteProviderRegistry.getProviderProxy()
  *
  * If a remote provider is available this method will route the rpc to it.
  *
  * If no remote provider could be found this class will return a
  * NO_RPC_PROVIDER error to the requestor. The RPC won't continue from
  * thereon
  *
  * @param   {SocketWrapper} requestor
  * @param   {Object} message   RPC Request message
  *
  * @private
  * @returns {void}
  */
  _makeRemoteRpc (requestor, message) {
    const rpcName = message.data[0]
    const correlationId = message.data[1]
    const rpcData = this._rpcs.get(correlationId)

    const servers = this._subscriptionRegistry.getAllRemoteServers(rpcName)
    const server = servers[Math.round(Math.random() * (servers.length - 1))]

    if (server) {
      const rpcProxy = new RpcProxy(this._options, C.TOPIC.PRIVATE + server, rpcName, correlationId)
      rpcData.rpc = new Rpc(this, requestor, rpcProxy, this._options, message)
      return
    }

    this._rpcs.delete(correlationId)

    this._options.logger.log(C.LOG_LEVEL.WARN, C.EVENT.NO_RPC_PROVIDER, rpcName)

    if (requestor !== C.SOURCE_MESSAGE_CONNECTOR) {
      requestor.sendError(C.TOPIC.RPC, C.EVENT.NO_RPC_PROVIDER, [rpcName, correlationId])
    }
  }

  /**
  * Callback for messages that are send directly to
  * this deepstream instance.
  *
  * Please note: Private messages are generic, so the RPC
  * specific ones need to be filtered out.
  *
  * @param   {Object} msg
  *
  * @private
  * @returns {void}
  */
  _onPrivateMessage (msg) {
    if (msg.originalTopic !== C.TOPIC.RPC) {
      return
    }

    if (!msg.data || msg.data.length < 2) {
      this._options.logger.log(C.LOG_LEVEL.WARN, C.EVENT.INVALID_MSGBUS_MESSAGE, msg.data)
      return
    }

    msg.topic = msg.originalTopic

    if (msg.action === C.ACTIONS.ERROR && msg.data[0] === C.EVENT.NO_RPC_PROVIDER) {
      msg.action = C.ACTIONS.REJECTION
      msg.data = msg.data[1]
    }

    if (msg.action === C.ACTIONS.REQUEST) {
      const proxy = new RpcProxy(this._options, msg.remotePrivateTopic, msg.data[0], msg.data[1])
      this._makeRpc(proxy, msg, C.SOURCE_MESSAGE_CONNECTOR)
    } else if ((msg.action === C.ACTIONS.ACK || msg.action === C.ACTIONS.ERROR) && msg.data[2]) {
      this._rpcs.get(msg.data[2]).rpc.handle(msg)
    } else if (this._rpcs.get(msg.data[1])) {
      this._rpcs.get(msg.data[1]).rpc.handle(msg)
    } else {
      this._options.logger.log(C.LOG_LEVEL.WARN, C.EVENT.UNSOLICITED_MSGBUS_MESSAGE, msg)
    }
  }

  /**
  * Checks if the incoming message is valid, e.g. if rpcName
  * is present for subscribe / unsubscribe messages or if
  * rpcName and correlationId is present for rpc calls.
  *
  * @param   {Number}  dataLength    The expected number of entries in the data array
  * @param   {SocketWrapper} socketWrapper
  * @param   {Object} message parsed and validated deepstream message
  *
  * @private
  * @returns {Boolean} isValid
  */
<<<<<<< HEAD
=======
 // eslint-disable-next-line
>>>>>>> f69434ac
  _isValidMessage (dataLength, socketWrapper, message) {
    if (message.data && message.data.length >= dataLength && typeof message.data[0] === 'string') {
      return true
    }

    socketWrapper.sendError(C.TOPIC.RPC, C.EVENT.INVALID_MESSAGE_DATA, message.raw)

    return false
  }

  /**
  * Returns the next (prefixed) remote server name that can provide the rpc.
  *
  * @return {String}
  */
<<<<<<< HEAD
=======
 // eslint-disable-next-line
>>>>>>> f69434ac
  _getNextRandomServer (remoteServers) {
    return C.TOPIC.PRIVATE + utils.spliceRandomElement(remoteServers)
  }
}<|MERGE_RESOLUTION|>--- conflicted
+++ resolved
@@ -99,19 +99,7 @@
   * @returns {SocketWrapper|RpcProxy} alternativeProvider
   */
   getAlternativeProvider (rpcName, correlationId) {
-<<<<<<< HEAD
     const rpcData = this._rpcs.get(correlationId)
-=======
-    const rpcData = this._rpcs[correlationId]
-
-    if (!rpcData) {
-      // RPC was already fufilled somehow. This is prior to 1.1.1 and
-      // hence is kept for backwards compatability.
-
-      // TODO: Log something useful here
-      return null
-    }
->>>>>>> f69434ac
 
     const subscribers = Array.from(this._subscriptionRegistry.getLocalSubscribers(rpcName))
     let index = utils.getRandomIntInRange(0, subscribers.length)
@@ -306,10 +294,6 @@
   * @private
   * @returns {Boolean} isValid
   */
-<<<<<<< HEAD
-=======
- // eslint-disable-next-line
->>>>>>> f69434ac
   _isValidMessage (dataLength, socketWrapper, message) {
     if (message.data && message.data.length >= dataLength && typeof message.data[0] === 'string') {
       return true
@@ -325,10 +309,6 @@
   *
   * @return {String}
   */
-<<<<<<< HEAD
-=======
- // eslint-disable-next-line
->>>>>>> f69434ac
   _getNextRandomServer (remoteServers) {
     return C.TOPIC.PRIVATE + utils.spliceRandomElement(remoteServers)
   }
