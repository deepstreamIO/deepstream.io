const C = require('../constants/constants')
const SubscriptionRegistry = require('../utils/subscription-registry')
const Rpc = require('./rpc')
const RpcProxy = require('./rpc-proxy')
const utils = require('../utils/utils')

module.exports = class RpcHandler {
  /**
  * Handles incoming messages for the RPC Topic.
  *
  * @param {Object} options deepstream options
  */
  constructor (options) {
    this._options = options
    this._subscriptionRegistry = new SubscriptionRegistry(options, C.TOPIC.RPC)

    this._privateTopic = `${C.TOPIC.PRIVATE}.${this._options.serverName}`
    this._options.messageConnector.subscribe(this._privateTopic, this._onPrivateMessage.bind(this))

    this._supportedSubActions = [
      C.ACTIONS.RESPONSE,
      C.ACTIONS.ACK,
      C.ACTIONS.REJECTION,
      C.ACTIONS.ERROR
    ]

    /**
     * {
     *  'correlationId' : {
     *      local: [],
     *      remoteServers: [],
     *      rpc: null
     *  }
     */
    this._rpcs = {}
  }

  /**
  * Main interface. Handles incoming messages
  * from the message distributor
  *
  * @param   {SocketWrapper} socketWrapper
  * @param   {Object} message parsed and validated deepstream message
  *
  * @public
  * @returns {void}
  */
  handle (socketWrapper, message) {
    if (message.action === C.ACTIONS.SUBSCRIBE) {
      this._registerProvider(socketWrapper, message)
    } else if (message.action === C.ACTIONS.UNSUBSCRIBE) {
      this._unregisterProvider(socketWrapper, message)
    } else if (message.action === C.ACTIONS.REQUEST) {
      this._makeRpc(socketWrapper, message)
    } else if (this._supportedSubActions.indexOf(message.action) > -1) {
      const rpcNameIndex = (
                message.action === C.ACTIONS.ACK ||
                message.action === C.ACTIONS.ERROR
            ) ? 1 : 0
      const correlationId = message.data[rpcNameIndex + 1]
      const rpcData = this._rpcs[correlationId]
      if (rpcData) {
        rpcData.rpc.handle(message)
        if (rpcData.rpc.isComplete) {
          delete this._rpcs[correlationId]
        }
      } else {
                // unsoliciated message
        socketWrapper.sendError(
                    C.TOPIC.RPC,
                    C.EVENT.INVALID_MESSAGE_DATA,
                    `unexpected state for rpc ${message.data[rpcNameIndex]} with action ${message.action}`
                )
      }
<<<<<<< HEAD
    } else {
      /*
       * RESPONSE-, ERROR-, REJECT- and ACK messages from the provider are processed
       * by the Rpc class directly
       */
=======
    }
    /*
     * RESPONSE-, ERROR-, REJECT- and ACK messages from the provider are processed
     * by the Rpc class directly
     */
    else {
>>>>>>> c030c1d7
      this._options.logger.log(C.LOG_LEVEL.WARN, C.EVENT.UNKNOWN_ACTION, message.action)

      if (socketWrapper !== C.SOURCE_MESSAGE_CONNECTOR) {
        socketWrapper.sendError(C.TOPIC.RPC, C.EVENT.UNKNOWN_ACTION, `unknown action ${message.action}`)
      }
    }
  }

  /**
  * This method is called by Rpc to reroute its request
  *
  * If a provider is temporarily unable to service a request, it can reject it. Deepstream
  * will then try to reroute it to an alternative provider. Finding an alternative provider
  * happens in this method.
  *
  * Initially, deepstream will look for a local provider that hasn't been used by the RPC yet.
  * If non can be found, it will go through the currently avaiblable remote providers and try find one that
  * hasn't been used yet.
  *
  * If a remote provider couldn't be found or all remote-providers have been tried already
  * this method will return null - which in turn will prompt the RPC to send a NO_RPC_PROVIDER
  * error to the client
  *
  * @param {String}  rpcName
  * @param {String}  correlationId
  *
  * @public
  * @returns {SocketWrapper|RpcProxy} alternativeProvider
  */
  getAlternativeProvider (rpcName, correlationId) {
    const rpcData = this._rpcs[correlationId]

    if (!rpcData) {
      // RPC was already fufilled somehow. This is prior to 1.1.1 and
      // hence is kept for backwards compatability.

      // TODO: Log something useful here
      return null
    }

<<<<<<< HEAD
    const subscribers = this._subscriptionRegistry.getLocalSubscribers(rpcName)
    let index = Math.round(Math.random() * (subscribers.length - 1))
=======
    const subscribers = Array.from(this._subscriptionRegistry.getLocalSubscribers(rpcName))
    let index = Math.floor(Math.random() * subscribers.length)
>>>>>>> c030c1d7
    for (let n = 0; n < subscribers.length; ++n) {
      if (!rpcData.providers.has(subscribers[index])) {
        rpcData.providers.add(subscribers[index])
        return subscribers[index]
      }
      index = (index + 1) % subscribers.length
    }

    /*
     * Get a list of the private topics of all remote providers
     */
    const allRemoteProviderTopics = rpcData.remoteServers

    /**
    * Do any remote topics exist? If not, this is already from another
    * server so we shouldn't try making a remote request.
    */
    if (allRemoteProviderTopics === null) {
      return null
    }

    /*
  * No local or remote providers to service the request? Return here
  */
    if (allRemoteProviderTopics.length === 0) {
      return null
    }

    /*
     * Search for a remote provider that hasn't been used yet
     */
    return new RpcProxy(this._options, this._getNextRandomServer(rpcData.remoteServers), rpcName, correlationId)
  }

  /**
  * Callback for subscription messages. Registers
  * a client as a provider for specific remote
  * procedure calls as identified by <rpcName>
  *
  * @param   {SocketWrapper} socketWrapper
  * @param   {Object} message parsed and validated deepstream message
  *
  * @private
  * @returns {void}
  */
  _registerProvider (socketWrapper, message) {
    if (this._isValidMessage(1, socketWrapper, message)) {
      this._subscriptionRegistry.subscribe(message.data[0], socketWrapper)
    }
  }

  /**
  * Callback for unsubscribe messages. Removes
  * a client as a provider for specific remote
  * procedure calls as identified by <rpcName>
  *
  * @param   {SocketWrapper} socketWrapper
  * @param   {Object} message parsed and validated deepstream message
  *
  * @private
  * @returns {void}
  */
  _unregisterProvider (socketWrapper, message) {
    if (this._isValidMessage(1, socketWrapper, message)) {
      this._subscriptionRegistry.unsubscribe(message.data[0], socketWrapper)
    }
  }

  /**
  * Executes a RPC. If there are clients connected to
  * this deepstream instance that can provide the rpc, it
  * will be routed to a random one of them, otherwise it will be routed
  * to the message connector
  *
  * @param   {SocketWrapper} socketWrapper
  * @param   {Object} message parsed and validated deepstream message
  *
  * @private
  * @returns {void}
  */
  _makeRpc (socketWrapper, message, source) {
    if (!this._isValidMessage(2, socketWrapper, message)) {
      return
    }

    const rpcName = message.data[0]
    const correlationId = message.data[1]

    const rpcData = {
      providers: new Set(),
      remoteServers: null,
      rpc: null
    }
    this._rpcs[correlationId] = rpcData

    if (source !== C.SOURCE_MESSAGE_CONNECTOR) {
      const serverNames = this._subscriptionRegistry.getAllRemoteServers(rpcName)
      rpcData.remoteServers = serverNames
    }

<<<<<<< HEAD
    const subscribers = this._subscriptionRegistry.getLocalSubscribers(rpcName)
    const provider = subscribers[Math.round(Math.random() * (subscribers.length - 1))]
=======
    const subscribers = Array.from(this._subscriptionRegistry.getLocalSubscribers(rpcName))
    const provider = subscribers[Math.floor(Math.random() * subscribers.length)]
>>>>>>> c030c1d7

    if (provider) {
      rpcData.providers.add(provider)
      rpcData.rpc = new Rpc(this, socketWrapper, provider, this._options, message)
    } else if (source === C.SOURCE_MESSAGE_CONNECTOR) {
      socketWrapper.sendError(C.TOPIC.RPC, C.EVENT.NO_RPC_PROVIDER, [rpcName, correlationId])
    } else {
      this._makeRemoteRpc(socketWrapper, message)
    }
  }

  /**
  * Callback to remoteProviderRegistry.getProviderProxy()
  *
  * If a remote provider is available this method will route the rpc to it.
  *
  * If no remote provider could be found this class will return a
  * NO_RPC_PROVIDER error to the requestor. The RPC won't continue from
  * thereon
  *
  * @param   {SocketWrapper} requestor
  * @param   {Object} message   RPC Request message
  *
  * @private
  * @returns {void}
  */
  _makeRemoteRpc (requestor, message) {
    const rpcName = message.data[0]
    const correlationId = message.data[1]
    const rpcData = this._rpcs[correlationId]

    if (rpcData.remoteServers && rpcData.remoteServers.length > 0) {
      const rpcProxy = new RpcProxy(this._options, this._getNextRandomServer(rpcData.remoteServers), rpcName, correlationId)
      rpcData.rpc = new Rpc(this, requestor, rpcProxy, this._options, message)
      return
    }

    delete this._rpcs[correlationId]

    this._options.logger.log(C.LOG_LEVEL.WARN, C.EVENT.NO_RPC_PROVIDER, rpcName)

    if (requestor !== C.SOURCE_MESSAGE_CONNECTOR) {
      requestor.sendError(C.TOPIC.RPC, C.EVENT.NO_RPC_PROVIDER, [rpcName, correlationId])
    }
  }

  /**
  * Callback for messages that are send directly to
  * this deepstream instance.
  *
  * Please note: Private messages are generic, so the RPC
  * specific ones need to be filtered out.
  *
  * @param   {Object} msg
  *
  * @private
  * @returns {void}
  */
  _onPrivateMessage (msg) {
    if (msg.originalTopic !== C.TOPIC.RPC) {
      return
    }

    if (!msg.data || msg.data.length < 2) {
      this._options.logger.log(C.LOG_LEVEL.WARN, C.EVENT.INVALID_MSGBUS_MESSAGE, msg.data)
      return
    }

    msg.topic = msg.originalTopic

    if (msg.action === C.ACTIONS.ERROR && msg.data[0] === C.EVENT.NO_RPC_PROVIDER) {
      msg.action = C.ACTIONS.REJECTION
      msg.data = msg.data[1]
    }

    if (msg.action === C.ACTIONS.REQUEST) {
      const proxy = new RpcProxy(
                this._options,
                msg.remotePrivateTopic,
                msg.data[0],
                msg.data[1]
            )
      this._makeRpc(proxy, msg, C.SOURCE_MESSAGE_CONNECTOR)
    } else if ((msg.action === C.ACTIONS.ACK || msg.action === C.ACTIONS.ERROR) && msg.data[2]) {
      this._rpcs[msg.data[2]].rpc.handle(msg)
    } else if (this._rpcs[msg.data[1]]) {
      this._rpcs[msg.data[1]].rpc.handle(msg)
    } else {
      this._options.logger.log(C.LOG_LEVEL.WARN, C.EVENT.UNSOLICITED_MSGBUS_MESSAGE, msg)
    }
  }

  /**
  * Checks if the incoming message is valid, e.g. if rpcName
  * is present for subscribe / unsubscribe messages or if
  * rpcName and correlationId is present for rpc calls.
  *
  * @param   {Number}  dataLength    The expected number of entries in the data array
  * @param   {SocketWrapper} socketWrapper
  * @param   {Object} message parsed and validated deepstream message
  *
  * @private
  * @returns {Boolean} isValid
  */
  _isValidMessage (dataLength, socketWrapper, message) {
    if (message.data && message.data.length >= dataLength && typeof message.data[0] === 'string') {
      return true
    }

    socketWrapper.sendError(C.TOPIC.RPC, C.EVENT.INVALID_MESSAGE_DATA, message.raw)
    return false
  }

  /**
  * Returns the next (prefixed) remote server name that can provide the rpc.
  *
  * @return {String}
  */
  _getNextRandomServer (remoteServers) {
    return `${C.TOPIC.PRIVATE}.${utils.spliceRandomElement(remoteServers)}`
  }
}<|MERGE_RESOLUTION|>--- conflicted
+++ resolved
@@ -1,3 +1,5 @@
+'use strict'
+
 const C = require('../constants/constants')
 const SubscriptionRegistry = require('../utils/subscription-registry')
 const Rpc = require('./rpc')
@@ -14,7 +16,7 @@
     this._options = options
     this._subscriptionRegistry = new SubscriptionRegistry(options, C.TOPIC.RPC)
 
-    this._privateTopic = `${C.TOPIC.PRIVATE}.${this._options.serverName}`
+    this._privateTopic = C.TOPIC.PRIVATE + this._options.serverName
     this._options.messageConnector.subscribe(this._privateTopic, this._onPrivateMessage.bind(this))
 
     this._supportedSubActions = [
@@ -72,20 +74,12 @@
                     `unexpected state for rpc ${message.data[rpcNameIndex]} with action ${message.action}`
                 )
       }
-<<<<<<< HEAD
-    } else {
-      /*
-       * RESPONSE-, ERROR-, REJECT- and ACK messages from the provider are processed
-       * by the Rpc class directly
-       */
-=======
     }
     /*
      * RESPONSE-, ERROR-, REJECT- and ACK messages from the provider are processed
      * by the Rpc class directly
      */
     else {
->>>>>>> c030c1d7
       this._options.logger.log(C.LOG_LEVEL.WARN, C.EVENT.UNKNOWN_ACTION, message.action)
 
       if (socketWrapper !== C.SOURCE_MESSAGE_CONNECTOR) {
@@ -126,13 +120,8 @@
       return null
     }
 
-<<<<<<< HEAD
-    const subscribers = this._subscriptionRegistry.getLocalSubscribers(rpcName)
-    let index = Math.round(Math.random() * (subscribers.length - 1))
-=======
     const subscribers = Array.from(this._subscriptionRegistry.getLocalSubscribers(rpcName))
     let index = Math.floor(Math.random() * subscribers.length)
->>>>>>> c030c1d7
     for (let n = 0; n < subscribers.length; ++n) {
       if (!rpcData.providers.has(subscribers[index])) {
         rpcData.providers.add(subscribers[index])
@@ -233,13 +222,8 @@
       rpcData.remoteServers = serverNames
     }
 
-<<<<<<< HEAD
-    const subscribers = this._subscriptionRegistry.getLocalSubscribers(rpcName)
-    const provider = subscribers[Math.round(Math.random() * (subscribers.length - 1))]
-=======
     const subscribers = Array.from(this._subscriptionRegistry.getLocalSubscribers(rpcName))
     const provider = subscribers[Math.floor(Math.random() * subscribers.length)]
->>>>>>> c030c1d7
 
     if (provider) {
       rpcData.providers.add(provider)
@@ -359,6 +343,6 @@
   * @return {String}
   */
   _getNextRandomServer (remoteServers) {
-    return `${C.TOPIC.PRIVATE}.${utils.spliceRandomElement(remoteServers)}`
+    return C.TOPIC.PRIVATE + utils.spliceRandomElement(remoteServers)
   }
 }