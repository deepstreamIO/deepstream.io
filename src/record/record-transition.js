'use strict'

const C = require('../constants/constants')
const JsonPath = require('./json-path')
const RecordRequest = require('./record-request')
const messageParser = require('../message/message-parser')
const messageBuilder = require('../message/message-builder')
const utils = require('../utils/utils')

/**
 * This class manages one or more simultanious updates to the data of a record.
 * But: Why does that need to be so complicated and why does this class even exist?
 *
 * In short: Cross-network concurrency. If your record is written to by a single datasource
 * and consumed by many clients, this class is admittably overkill, but if deepstream is used to
 * build an app that allows many users to collaboratively edit the same dataset, sooner or later
 * two of them will do so at the same time and clash.
 *
 * Every deepstream record therefor has a version number that's incremented with every change.
 * Every client sends this version number along with the changed data. If no other update has
 * been received for the same version in the meantime, the update is accepted and not much more
 * happens.
 *
 * If, however, another clients was able to send its updated version before this update was
 * processed, the second (later) update for the same version number is rejected and the issuing
 * client is notified of the change.
 *
 * The client is then expected to merge its changes on top of the new version and re-issue the
 * update message.
 *
 * Please note: For performance reasons, succesful updates are not explicitly acknowledged.
 *
 * It's this class' responsibility to manage this. It will be created when an update arrives and
 * only exist as long as it takes to apply it and make sure that no subsequent updates for the
 * same version are requested.
 *
 * Once the update is applied it will notify the record-handler to broadcast the
 * update and delete the instance of this class.
 *
 * @param {String} name the name of the record that the transition will be applied to
 * @param {Object} deepstream options
 * @param {RecordHandler} recordHandler the instance of recordHandler that created this transition
 *
 * @constructor
 */
const RecordTransition = function (name, options, recordHandler) {
  this._name = name
  this._options = options
  this._recordHandler = recordHandler
  this._steps = []
  this._record = null
  this._currentStep = null
  this._recordRequest = null
  this._sendVersionExists = []
  this.isDestroyed = false
  this._pendingUpdates = {}
  this._ending = false
  this._storageResponses = 0
  this._cacheResponses = 0
  this._lastVersion = null
  this._lastError = null
}

/**
 * Checks if a specific version number is already processed or
 * queued for processing
 *
 * @param   {Number}  version
 *
 * @returns {Boolean} hasVersion
 */
RecordTransition.prototype.hasVersion = function (version) {
  return version <= this._lastVersion
}

/**
 * Send version exists error if the record has been already loaded, else
 * store the version exists error to send to the sockerWrapper once the
 * record is loaded
 *
 * @param   {SocketWrapper} socketWrapper the sender
 * @param   {Number} version The version number
 *
 * @public
 */
RecordTransition.prototype.sendVersionExists = function (step) {
  const socketWrapper = step.sender
  const version = step.version
  const config = step.message.data[4]

  if (this._record) {
    const data = config === undefined
    ? [this._name, this._record._v, JSON.stringify(this._record._d)]
    : [this._name, this._record._v, JSON.stringify(this._record._d), config]
    socketWrapper.sendError(C.TOPIC.RECORD, C.EVENT.VERSION_EXISTS, data)

    const msg = `${socketWrapper.user} tried to update record ${this._name} to version ${version} but it already was ${this._record._v}`
    this._options.logger.log(C.LOG_LEVEL.WARN, C.EVENT.VERSION_EXISTS, msg)
  } else {
    this._sendVersionExists.push({
      version,
      sender: socketWrapper,
      config,
      message: step.message
    })
  }
}

/**
 * Adds a new step (either an update or a patch) to the record. The step
 * will be queued or executed immediatly if the queue is empty
 *
 * This method will also retrieve the current record's data when called
 * for the first time
 *
 * @param {SocketWrapper} socketWrapper that send the message
 * @param {Number} version the expected version that this update will apply
 * @param {Object} message parsed deepstream message. Data will still be stringified JSON
 *
 * @public
 * @returns {void}
 */
RecordTransition.prototype.add = function (socketWrapper, version, message) {
  const update = {
    message,
    version,
    sender: socketWrapper
  }
  let data

  if (message.action === C.ACTIONS.UPDATE) {
    if (message.data.length !== 4 && message.data.length !== 3) {
      socketWrapper.sendError(C.TOPIC.RECORD, C.EVENT.INVALID_MESSAGE_DATA, message.raw)
      return
    }

    try {
      const config = RecordTransition._getRecordConfig(message)
      this._applyConfig(config, update)
    } catch (e) {
      update.sender.sendError(C.TOPIC.RECORD, C.EVENT.INVALID_CONFIG_DATA, message.data[3])
      return
    }

    try {
      data = JSON.parse(message.data[2])
    } catch (e) {
      socketWrapper.sendError(C.TOPIC.RECORD, C.EVENT.INVALID_MESSAGE_DATA, message.raw)
      return
    }

    if (!utils.isOfType(data, 'object') && !utils.isOfType(data, 'array')) {
      socketWrapper.sendError(C.TOPIC.RECORD, C.EVENT.INVALID_MESSAGE_DATA, message.raw)
      return
    }

    update.isPatch = false
    update.data = data
  }

  if (message.action === C.ACTIONS.PATCH) {
    if (message.data.length !== 5 && message.data.length !== 4) {
      socketWrapper.sendError(C.TOPIC.RECORD, C.EVENT.INVALID_MESSAGE_DATA, message.raw)
      return
    }

    try {
      const config = RecordTransition._getRecordConfig(message)
      this._applyConfig(config, update)
    } catch (e) {
      update.sender.sendError(C.TOPIC.RECORD, C.EVENT.INVALID_CONFIG_DATA, message.data[4])
      return
    }

    update.isPatch = true
    update.data = messageParser.convertTyped(message.data[3])

    if (update.data instanceof Error) {
      socketWrapper.sendError(C.TOPIC.RECORD, C.EVENT.INVALID_MESSAGE_DATA, `${update.data.toString()}:${message.data[3]}`)
      return
    }

    update.path = message.data[2]
  }

  if (this._lastVersion !== null && this._lastVersion !== version - 1) {
    this.sendVersionExists(update)
    return
  }

  this._lastVersion = version
  this._cacheResponses++

  this._steps.push(update)
  if (this._recordRequest === null) {
    this._recordRequest = new RecordRequest(
      this._name,
      this._options,
      socketWrapper,
      this._onRecord.bind(this),
      this._onFatalError.bind(this)
    )
  } else if (this._steps.length === 1 && this._cacheResponses === 1) {
    this._next()
  }
}

/**
 * Destroys the instance
 *
 * @private
 * @returns {void}
 */
RecordTransition.prototype.destroy = function (errorMessage) {
  if (this.isDestroyed) {
    return
  }

  this._sendWriteAcknowledgements(errorMessage || this._writeError)
  this._recordHandler._$transitionComplete(this._name)
  this.isDestroyed = true
  this._options = null
  this._name = null
  this._record = null
  this._recordHandler = null
  this._steps = null
  this._currentStep = null
  this._recordRequest = null
  this._pendingUpdates = null
  this._lastVersion = null
  this._cacheResponses = 0
  this._storageResponses = 0
}

/**
 * Tries to apply the given config on the step of a transition
 *
<<<<<<< HEAD
 * @param 	{Object} config
 * @param   {Object} step the current step of the transition
=======
 * @param {Object} step the current step of the transition
 * @param {String} message
>>>>>>> e6dce67e
 *
 * @private
 * @returns {void}
 */
RecordTransition.prototype._applyConfig = function (config, step) {
  if (!config) {
    return
  }

  if (config.writeSuccess) {
    if (this._pendingUpdates[step.sender.uuid] === undefined) {
      this._pendingUpdates[step.sender.uuid] = {
        socketWrapper: step.sender,
        versions: [step.version]
      }
    } else {
      const update = this._pendingUpdates[step.sender.uuid]
      update.versions.push(step.version)
    }
  }
}

/**
 * Gets the config from an incoming Record message
 *
 * @param   {String} message
 *
 * @private
 * @throws {SyntaxError } If config not valid
 * @returns null or the given config
 */
RecordTransition._getRecordConfig = function (message) {
  if ((message.action === C.ACTIONS.PATCH && message.data.length === 4) ||
    (message.action === C.ACTIONS.UPDATE && message.data.length === 3)) {
    return null
  }

  let config
  if (message.action === C.ACTIONS.PATCH && message.data.length === 5) {
    config = message.data[4]
  } else if (message.action === C.ACTIONS.UPDATE && message.data.length === 4) {
    config = message.data[3]
  }

  return JSON.parse(config)
}

/**
 * Callback for successfully retrieved records
 *
 * @param   {Object} record
 *
 * @private
 * @returns {void}
 */
RecordTransition.prototype._onRecord = function (record) {
  if (record === null) {
    this._onFatalError(`Received update for non-existant record ${this._name}`)
  } else {
    this._record = record
    this._flushVersionExists()
    this._next()
  }
}

/**
 * Once the record is loaded this method is called recoursively
 * for every step in the queue of pending updates.
 *
 * It will apply every patch or update and - once done - either
 * call itself to process the next one or destroy the RecordTransition
 * of the queue has been drained
 *
 * @private
 * @returns {void}
 */
RecordTransition.prototype._next = function () {
  if (this.isDestroyed === true) {
    return
  }

  if (this._steps.length === 0) {
    if (this._cacheResponses === 0 && this._storageResponses === 0) {
      this.destroy()
    }
    return
  }

  this._currentStep = this._steps.shift()
  if (this._record._v !== this._currentStep.version - 1) {
    this._cacheResponses--
    this.sendVersionExists(this._currentStep)
    this._next()
    return
  }

  this._record._v = this._currentStep.version

  if (this._currentStep.isPatch) {
    (new JsonPath(this._currentStep.path)).setValue(this._record._d, this._currentStep.data)
  } else {
    this._record._d = this._currentStep.data
  }

  /*
   * Please note: saving to storage is called first to allow for synchronous cache
   * responses to destroy the transition, it is however not on the critical path
   * and the transition will continue straight away, rather than wait for the storage response
   * to be returned.
   *
   * If the storage response is asynchronous and write acknowledgement is enabled, the transition
   * will not be destroyed until writing to storage is finished
   */
  if (!this._options.storageExclusion || !this._options.storageExclusion.test(this._name)) {
    this._storageResponses++
    this._options.storage.set(
      this._name,
      this._record,
      this._onStorageResponse.bind(this, this._currentStep)
    )
  }
  this._options.cache.set(
    this._name,
    this._record,
    this._onCacheResponse.bind(this, this._currentStep)
  )
}

/**
 * Send all the stored version exists errors once the record has been loaded.
 *
 * @private
 */
RecordTransition.prototype._flushVersionExists = function () {
  for (let i = 0; i < this._sendVersionExists.length; i++) {
    const conflict = this._sendVersionExists[i]
    this.sendVersionExists(conflict)
  }
  this._sendVersionExists = []
}

/**
 * Callback for responses returned by cache.set(). If an error
 * is returned the queue will be destroyed, otherwise
 * the update will be broadcast to other subscribers and the
 * next step invoked
 *
 * @param   {String} error
 *
 * @private
 * @returns {void}
 */
RecordTransition.prototype._onCacheResponse = function (currentStep, error) {
  this._cacheResponses--
  this._writeError = this._writeError || error
  if (error) {
    this._onFatalError(error)
  } else if (this.isDestroyed === false) {
    this._recordHandler._$broadcastUpdate(
      this._name,
      this._currentStep.message,
      this._currentStep.sender
    )
    this._next()
  } else if (
      this._cacheResponses === 0 &&
      this._storageResponses === 0 &&
      this._steps.length === 0
    ) {
    this.destroy()
  }
}

/**
 * Callback for responses returned by storage.set()
 *
 * @param   {String} error
 *
 * @private
 * @returns {void}
 */
RecordTransition.prototype._onStorageResponse = function (currentStep, error) {
  this._storageResponses--
  this._writeError = this._writeError || error
  if (error) {
    this._onFatalError(error)
  } else if (
      this._cacheResponses === 0 &&
      this._storageResponses === 0 &&
      this._steps.length === 0
    ) {
    this.destroy()
  }
}

/**
 * Sends all write acknowledgement messages at the end of a transition
 *
 * @param   {String} error any error message that occurred while storing the
 *                         record data
 *
 * @private
 * @returns {void}
 */
RecordTransition.prototype._sendWriteAcknowledgements = function (errorMessage) {
  errorMessage = errorMessage === undefined ? null : errorMessage // eslint-disable-line
  for (const uid in this._pendingUpdates) {
    const update = this._pendingUpdates[uid]

    update.socketWrapper.sendMessage(C.TOPIC.RECORD, C.ACTIONS.WRITE_ACKNOWLEDGEMENT, [
      this._name,
      update.versions,
      messageBuilder.typed(errorMessage)
    ])
  }
}

/**
 * Generic error callback. Will destroy the queue and notify the senders of all pending
 * transitions
 *
 * @param   {String} errorMessage
 *
 * @private
 * @returns {void}
 */
RecordTransition.prototype._onFatalError = function (errorMessage) {
  if (this.isDestroyed === true) {
    /* istanbul ignore next */
    return
  }
  this._options.logger.log(C.LOG_LEVEL.ERROR, C.EVENT.RECORD_UPDATE_ERROR, errorMessage)

  for (let i = 0; i < this._steps.length; i++) {
    if (this._steps[i].sender !== C.SOURCE_MESSAGE_CONNECTOR) {
      this._steps[i].sender.sendError(
        C.TOPIC.RECORD,
        C.EVENT.RECORD_UPDATE_ERROR,
        this._steps[i].version
      )
    }
  }

  if (this._cacheResponses === 0 && this._storageResponses === 0) {
    this.destroy(errorMessage)
  }
}

module.exports = RecordTransition<|MERGE_RESOLUTION|>--- conflicted
+++ resolved
@@ -235,13 +235,8 @@
 /**
  * Tries to apply the given config on the step of a transition
  *
-<<<<<<< HEAD
  * @param 	{Object} config
  * @param   {Object} step the current step of the transition
-=======
- * @param {Object} step the current step of the transition
- * @param {String} message
->>>>>>> e6dce67e
  *
  * @private
  * @returns {void}
