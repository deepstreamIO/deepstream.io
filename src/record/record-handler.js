--- conflicted
+++ resolved
@@ -182,12 +182,8 @@
 		return;
 	}
 
-<<<<<<< HEAD
-	this._recordRequestsInProgress[ recordName ].splice( 0, 1 )[ 0 ]();
-=======
 	callback = this._recordRequestsInProgress[ recordName ].splice( 0, 1 )[ 0 ];
 	callback( recordName );
->>>>>>> c72f83ec
 };
 
 RecordHandler.prototype.runWhenRecordStable = function( recordName, callback ) {
