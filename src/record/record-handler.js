--- conflicted
+++ resolved
@@ -103,11 +103,7 @@
 
   const record = this._recordCache.get(recordName)
 
-<<<<<<< HEAD
-  if (!record) {
-=======
   if (record) {
->>>>>>> cd6ee41d
     socketWrapper.sendMessage(C.TOPIC.RECORD, C.ACTIONS.UPDATE, [
       recordName,
       record._v,
@@ -115,11 +111,7 @@
       record._p ]
     )
   } else {
-<<<<<<< HEAD
-    this._refresh(recordName)
-=======
     this._refresh(socketWrapper, recordName, null)
->>>>>>> cd6ee41d
   }
 }
 
@@ -201,13 +193,10 @@
 }
 
 RecordHandler.prototype._invalidate = function (recordName, version) {
-<<<<<<< HEAD
-=======
   invariant(arguments.length === 2, 'invalid number of arguments')
   invariant(typeof recordName === 'string', `invalid argument: recordName, ${recordName}`)
   invariant(typeof version === 'string' && version.match(REV_EXPR), `invalid argument: version, ${version}`)
 
->>>>>>> cd6ee41d
   if (this._subscriptionRegistry.getLocalSubscribers(recordName).length === 0) {
     this._recordCache.del(recordName)
     return
@@ -221,36 +210,7 @@
     return
   }
 
-<<<<<<< HEAD
   this._refresh(recordName)
-}
-
-RecordHandler.prototype._refresh = function (recordName, socketWrapper) {
-  this._storage.get(recordName, (error, recordName, nextRecord) => {
-    if (error) {
-      const message = 'error while reading ' + recordName + ' from storage'
-      this._sendError(C.EVENT.RECORD_LOAD_ERROR, [ recordName, message ], socketWrapper)
-      return
-    }
-
-    if (this._updateCache(recordName, nextRecord) !== nextRecord) {
-      return
-    }
-
-    if (this._subscriptionRegistry.getLocalSubscribers(recordName).length === 0) {
-      return
-    }
-
-    const message = messageBuilder.getMsg(C.TOPIC.RECORD, C.ACTIONS.UPDATE, [
-      recordName,
-      nextRecord._v,
-      nextRecord._s = nextRecord._s || JSON.stringify(nextRecord._d),
-      nextRecord._p
-    ])
-
-    this._subscriptionRegistry.sendToSubscribers(recordName, message)
-=======
-  this._refresh(C.SOURCE_STORAGE_CONNECTOR, recordName, null)
 }
 
 RecordHandler.prototype._refresh = function (socketWrapper, recordName, callback) {
@@ -273,7 +233,6 @@
     record = this._broadcast(null, recordName, record)
 
     callback && callback(null, recordName, record)
->>>>>>> cd6ee41d
   })
 }
 
