var C = require( '../constants/constants' );

/**
 * This class retrieves a single record from the cache or - if it isn't in the
 * cache - from storage. If it isn't there either it will notify its initiator
 * by passing null to onComplete (but not call onError).
 *
 * It also handles all the timeout and destruction steps around this operation
 *
 * @param {String} recordName 			the unique name of the record
 * @param {Object} options 				deepstream options
 * @param {SocketWrapper} socketWrapper the sender whos message initiated the recordRequest
 * @param {Function} onComplete    		callback for successful requests (even if the record wasn't found)
 * @param {[Function]} onError       		callback for errors
 *
 * @constructor
 */
var RecordRequest = function( recordName, options, socketWrapper, onComplete, onError ) {
	this._recordName = recordName;
	this._options = options;
	this._socketWrapper = socketWrapper;
	this._storageRetrievalTimeout = null;
	this._onComplete = onComplete;
	this._onError = onError;
	this._isDestroyed = false;

	this._cacheRetrievalTimeout = setTimeout(
		this._sendError.bind( this, C.EVENT.CACHE_RETRIEVAL_TIMEOUT, this._recordName ),
		this._options.cacheRetrievalTimeout
	);

	this._options.cache.get( this._recordName, this._onCacheResponse.bind( this ) );
};

/**
 * Callback for responses returned by the cache connector
 *
 * @param   {String} error  null if no error has occured
 * @param   {Object} record the record data structure, e.g. { _v: 33, _d: { some: 'data' } }
 *
 * @private
 * @returns {void}
 */
RecordRequest.prototype._onCacheResponse = function( error, record ) {
	clearTimeout( this._cacheRetrievalTimeout );

	if( this._isDestroyed === true ) {
		return;
	}

	if( error ) {
		this._sendError( C.EVENT.RECORD_LOAD_ERROR, 'error while loading ' + this._recordName + ' from cache:' + error.toString() );
	}
	else if( record ) {
		this._onComplete( record );
	}
	else if( !this._options.storageExclusion || !this._options.storageExclusion.test( this._recordName ) ) {
		this._storageRetrievalTimeout = setTimeout(
			this._sendError.bind( this, C.EVENT.STORAGE_RETRIEVAL_TIMEOUT, this._recordName ),
			this._options.storageRetrievalTimeout
		);

		this._options.storage.get( this._recordName, this._onStorageResponse.bind( this ) );
<<<<<<< HEAD
	} else {
		this._onComplete( null );
=======
	}
	else {
		this._onComplete( null );	
>>>>>>> 5bf38c53
	}
};

/**
 * Callback for responses returned by the storage connector. The request will complete or error
 * here, if the record couldn't be found in storage no further attempts to retrieve it will be made
 *
 * @param   {String} error  null if no error has occured
 * @param   {Object} record the record data structure, e.g. { _v: 33, _d: { some: 'data' } }
 *
 * @private
 * @returns {void}
 */
RecordRequest.prototype._onStorageResponse = function( error, record ) {
	clearTimeout( this._storageRetrievalTimeout );

	if( this._isDestroyed === true ) {
		return;
	}

	if( error ) {
		this._sendError( C.EVENT.RECORD_LOAD_ERROR, 'error while loading ' + this._recordName + ' from storage:' + error.toString() );
	} else {
		this._onComplete( record || null );

		if( record ) {
			/*
			 * Load record from storage into cache
			 */
			this._options.cache.set( this._recordName, record, function(){});
		}

		this._destroy();
	}
};

/**
 * Sends an error to the socketWrapper that requested the
 * record
 *
 * @param   {String} event   		Error event
 * @param   {String} message 		Error message
 *
 * @private
 * @returns {void}
 */
RecordRequest.prototype._sendError = function( event, message ) {
	this._options.logger.log( C.LOG_LEVEL.ERROR, event, message );
	if( this._socketWrapper ) {
		this._socketWrapper.sendError( C.TOPIC.RECORD, event, message );
	}
	if( this._onError ) {
		this._onError( event, message );
	}
	this._destroy();
};

/**
 * Destroys the record request. Clears down all references and stops
 * all pending timeouts
 *
 * @private
 * @returns {void}
 */
RecordRequest.prototype._destroy = function() {
	clearTimeout( this._cacheRetrievalTimeout );
	clearTimeout( this._storageRetrievalTimeout );
	this._recordName = null;
	this._options = null;
	this._socketWrapper = null;
	this._storageRetrievalTimeout = null;
	this._onComplete = null;
	this._onError = null;
	this._isDestroyed = true;
};

module.exports = RecordRequest;<|MERGE_RESOLUTION|>--- conflicted
+++ resolved
@@ -61,14 +61,8 @@
 		);
 
 		this._options.storage.get( this._recordName, this._onStorageResponse.bind( this ) );
-<<<<<<< HEAD
 	} else {
 		this._onComplete( null );
-=======
-	}
-	else {
-		this._onComplete( null );	
->>>>>>> 5bf38c53
 	}
 };
 
