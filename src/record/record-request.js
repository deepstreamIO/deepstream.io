'use strict'

const C = require('../constants/constants')

/**
 * This class retrieves a single record from the cache or - if it isn't in the
 * cache - from storage. If it isn't there either it will notify its initiator
 * by passing null to onComplete (but not call onError).
 *
 * It also handles all the timeout and destruction steps around this operation
 *
 * @param {String} recordName       the unique name of the record
 * @param {Object} options        deepstream options
 * @param {SocketWrapper} socketWrapper the sender whos message initiated the recordRequest
 * @param {Function} onComplete       callback for successful requests
 *                                      (even if the record wasn't found)
 * @param {[Function]} onError          callback for errors
 *
 * @constructor
 */
const RecordRequest = function (recordName, options, socketWrapper, onComplete, onError) {
  this._recordName = recordName
  this._options = options
  this._socketWrapper = socketWrapper
  this._storageRetrievalTimeout = null
  this._onComplete = onComplete
  this._onError = onError
  this._isDestroyed = false

  this._cacheRetrievalTimeout = setTimeout(
    this._sendError.bind(this, C.EVENT.CACHE_RETRIEVAL_TIMEOUT, this._recordName),
    this._options.cacheRetrievalTimeout
  )

  this._options.cache.get(this._recordName, this._onCacheResponse.bind(this, socketWrapper))
}

/**
 * Callback for responses returned by the cache connector
 *
 * @param   {String} error  null if no error has occured
 * @param   {Object} record the record data structure, e.g. { _v: 33, _d: { some: 'data' } }
 *
 * @private
 * @returns {void}
 */
RecordRequest.prototype._onCacheResponse = function (socketWrapper, error, record) {
  clearTimeout(this._cacheRetrievalTimeout)

  if (this._isDestroyed === true) {
    return
  }

  if (error) {
    this._sendError(C.EVENT.RECORD_LOAD_ERROR, `error while loading ${this._recordName} from cache:${error.toString()}`)
  } else if (record) {
<<<<<<< HEAD
    this._onComplete(record, socketWrapper)
  } else if (!this._options.storageExclusion || !this._options.storageExclusion.test(this._recordName)) {
=======
    this._onComplete(record)
  } else if (
      !this._options.storageExclusion ||
      !this._options.storageExclusion.test(this._recordName)
    ) {
>>>>>>> f69434ac
    this._storageRetrievalTimeout = setTimeout(
      this._sendError.bind(this, C.EVENT.STORAGE_RETRIEVAL_TIMEOUT, this._recordName),
      this._options.storageRetrievalTimeout
    )
<<<<<<< HEAD

    this._options.storage.get(this._recordName, this._onStorageResponse.bind(this, socketWrapper))
=======
    this._options.storage.get(this._recordName, this._onStorageResponse.bind(this))
>>>>>>> f69434ac
  } else {
    this._onComplete(null, socketWrapper)
  }
}

/**
 * Callback for responses returned by the storage connector. The request will complete or error
 * here, if the record couldn't be found in storage no further attempts to retrieve it will be made
 *
 * @param   {String} error  null if no error has occured
 * @param   {Object} record the record data structure, e.g. { _v: 33, _d: { some: 'data' } }
 *
 * @private
 * @returns {void}
 */
RecordRequest.prototype._onStorageResponse = function (socketWrapper, error, record) {
  clearTimeout(this._storageRetrievalTimeout)

  if (this._isDestroyed === true) {
    return
  }

  if (error) {
    this._sendError(
      C.EVENT.RECORD_LOAD_ERROR,
      `error while loading ${this._recordName} from storage:${error.toString()}`
    )
  } else {
    this._onComplete(record || null, socketWrapper)

    if (record) {
      /*
       * Load record from storage into cache
       */
      this._options.cache.set(this._recordName, record, () => {})
    }

    this._destroy()
  }
}

/**
 * Sends an error to the socketWrapper that requested the
 * record
 *
 * @param   {String} event      Error event
 * @param   {String} message    Error message
 *
 * @private
 * @returns {void}
 */
RecordRequest.prototype._sendError = function (event, message) {
  this._options.logger.log(C.LOG_LEVEL.ERROR, event, message)
  if (this._socketWrapper) {
    this._socketWrapper.sendError(C.TOPIC.RECORD, event, message)
  }
  if (this._onError) {
    this._onError(event, message)
  }
  this._destroy()
}

/**
 * Destroys the record request. Clears down all references and stops
 * all pending timeouts
 *
 * @private
 * @returns {void}
 */
RecordRequest.prototype._destroy = function () {
  clearTimeout(this._cacheRetrievalTimeout)
  clearTimeout(this._storageRetrievalTimeout)
  this._recordName = null
  this._options = null
  this._socketWrapper = null
  this._storageRetrievalTimeout = null
  this._onComplete = null
  this._onError = null
  this._isDestroyed = true
}

module.exports = RecordRequest<|MERGE_RESOLUTION|>--- conflicted
+++ resolved
@@ -54,26 +54,16 @@
   if (error) {
     this._sendError(C.EVENT.RECORD_LOAD_ERROR, `error while loading ${this._recordName} from cache:${error.toString()}`)
   } else if (record) {
-<<<<<<< HEAD
     this._onComplete(record, socketWrapper)
-  } else if (!this._options.storageExclusion || !this._options.storageExclusion.test(this._recordName)) {
-=======
-    this._onComplete(record)
   } else if (
       !this._options.storageExclusion ||
       !this._options.storageExclusion.test(this._recordName)
     ) {
->>>>>>> f69434ac
     this._storageRetrievalTimeout = setTimeout(
       this._sendError.bind(this, C.EVENT.STORAGE_RETRIEVAL_TIMEOUT, this._recordName),
       this._options.storageRetrievalTimeout
     )
-<<<<<<< HEAD
-
     this._options.storage.get(this._recordName, this._onStorageResponse.bind(this, socketWrapper))
-=======
-    this._options.storage.get(this._recordName, this._onStorageResponse.bind(this))
->>>>>>> f69434ac
   } else {
     this._onComplete(null, socketWrapper)
   }
