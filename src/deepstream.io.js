var ConnectionEndpoint = require( './message/connection-endpoint' ),
	MessageProcessor = require( './message/message-processor' ),
	MessageDistributor = require( './message/message-distributor' ),
	DataTransforms = require( './message/data-transforms' ),
	EventHandler = require( './event/event-handler' ),
	EventEmitter = require( 'events' ).EventEmitter,
	messageParser = require( './message/message-parser' ),
	readMessage = require( './utils/read-message' ),
	util = require( 'util' ),
	utils = require( './utils/utils' ),
	Logger = require( './default-plugins/logger' ),
	jsYamlLoader = require( './utils/js-yaml-loader' ),
	ConfigPermissionHandler = require( './permission/config-permission-handler' ),
	RpcHandler = require( './rpc/rpc-handler' ),
	RecordHandler = require( './record/record-handler' ),
	WebRtcHandler = require( './webrtc/webrtc-handler' ),
	DependencyInitialiser = require( './utils/dependency-initialiser' ),
	C = require( './constants/constants' ),
	pkg = require( '../package.json' ),
	argv = require( 'minimist' )( process.argv.slice( 2 ) ) || {};

require( 'colors' );

/**
 * Deepstream is a realtime data server that scales horizontally
 * by running in clusters of interacting nodes
 *
 * @copyright 2016 deepstreamHub GmbH
 * @author deepstreamHub GmbH
 *
 * @param {Object} config Configuration object
 *
 * @constructor
 */
var Deepstream = function( config ) {
	this.isRunning = false;
	this.constants = C;
<<<<<<< HEAD
	this._loadConfig( config, cliOptions );
=======
	this._options = this._loadConfig( config );
>>>>>>> d5525c5f
	this._connectionEndpoint = null;
	this._engineIo = null;
	this._messageProcessor = null;
	this._messageDistributor = null;
	this._eventHandler = null;
	this._rpcHandler = null;
	this._recordHandler = null;
	this._webRtcHandler = null;
	this._initialised = false;
	this._plugins = [
		'messageConnector',
		'storage',
		'cache',
		'permissionHandler' //TODO: This now requires the permissionHandler to have a ready flag / emit events
	];

};

util.inherits( Deepstream, EventEmitter );

/**
 * Sets the name of the process
 *
 * @type {String}
 */
process.title = 'deepstream server';

/**
 * Expose constants to allow consumers to access them without
 * requiring a reference to a deepstream instance.
 *
 *
*/
Deepstream.constants = C;


/**
 * Utility method to return a helper object to simplify permissions assertions
 *
 * @param  {object} message description
 * @return {object}         description
 */
Deepstream.readMessage = readMessage;

/**
 * Set a deepstream option. For a list of all available options
 * please see default-options.
 *
 * @param {String} key   the name of the option
 * @param {Mixed} value  the value, e.g. a portnumber for ports or an instance of a logger class
 *
 * @public
 * @returns {void}
 */
Deepstream.prototype.set = function( key, value ) {
	if( this._options[ key ] === undefined ) {
		throw new Error( 'Unknown option "' + key + '"' );
	}

	this._options[ key ] = value;
	return this;
};

/**
 * Starts up deepstream. The startup process has three steps:
 *
 * - Initialise all dependencies (cache connector, message connector, storage connector and logger)
 * - Instantiate the messaging pipeline and record-, rpc- and event-handler
 * - Start TCP and HTTP server
 *
 * @public
 * @returns {void}
 */
Deepstream.prototype.start = function() {
	this._showStartLogo();

	if( this._options.logger.isReady ) {
		this._options.logger.setLogLevel( this._options.logLevel );
		this._options.logger._$useColors = this._options.colors;
	}

	if( !this._options.logger.isReady ) {
		//TODO: consider to handle this case
	}

	this._options.logger.log( C.LOG_LEVEL.INFO, C.EVENT.INFO,  'deepstream version: ' + pkg.version );

	if( this._configFile === undefined ) {
		// API was called with an object in the constructor
	} else if ( this._configFile === null ) {
		this._options.logger.log( C.LOG_LEVEL.WARN, C.EVENT.INFO, 'no configuration file found' );
	} else {
		this._options.logger.log( C.LOG_LEVEL.INFO, C.EVENT.INFO, 'configuration file loaded from ' + this._configFile );
	}

	var authTypeMsg = 'authentication type ' + ( this._options.authenticationHandler.type || 'custom' );
	this._options.logger.log( C.LOG_LEVEL.INFO, C.EVENT.INFO, authTypeMsg );

	if( this._options.dataTransforms ) {
		this._options.dataTransforms = new DataTransforms( this._options.dataTransforms );
	}

	var i,
		initialiser;

	for( i = 0; i < this._plugins.length; i++ ) {
		initialiser = new DependencyInitialiser( this._options, this._plugins[ i ] );
		initialiser.once( 'ready', this._checkReady.bind( this, this._plugins[ i ], initialiser.getDependency() ));
	}
};

/**
 * Stops the server and closes all connections. The server can be started again,
 * but all clients have to reconnect. Will emit a 'stopped' event once done
 *
 * @public
 * @returns {void}
 */
Deepstream.prototype.stop = function() {
	var i,
		plugin,
		closables = [ this._connectionEndpoint ];

	for( i = 0; i < this._plugins.length; i++ ) {
		plugin = this._options[ this._plugins[ i ] ];
		if( typeof plugin.close === 'function' ) {
			closables.push( plugin );
			setTimeout( plugin.close.bind( plugin ) );
		}
	}

	this._initialised = false;
	utils.combineEvents( closables, 'close', this._onStopped.bind( this ) );
	this._connectionEndpoint.close();
};

/**
 * Expose the message-parser's convertTyped method
 * so that it can be used within permissionHandlers
 *
 * @param   {String} value A String starting with a type identifier (see C.TYPES)
 *
 * @public
 * @returns {mixed} the converted value
 */
Deepstream.prototype.convertTyped = function( value ) {
	return messageParser.convertTyped( value );
};

/**
 * Synchronously loads a configuration file and instantiate the logger
 *
 * @param {Object} config Configuration object
 *
 * @returns {void}
 */
<<<<<<< HEAD
Deepstream.prototype._loadConfig = function( config, cliOptions ) {
	if ( config == null ) {
		var result = jsYamlLoader.loadConfig( cliOptions );
=======
Deepstream.prototype._loadConfig = function( config ) {
	if ( config != null ) {
		return config;
	} else {
		var result = jsYamlLoader.loadConfig();
>>>>>>> d5525c5f
		this._configFile = result.file;
		config = result.config;
	}
	this._options = config;
	this._options.logger = config.logger;
};

/**
 * Callback for the final stop event
 *
 * @private
 * @returns {void}
 */
Deepstream.prototype._onStopped = function() {
	this.isRunning = false;
	this.emit( 'stopped' );
};

/**
 * Shows a giant ASCII art logo which is absolutely crucial
 * for the proper functioning of the server
 *
 * @private
 * @returns {void}
 */
Deepstream.prototype._showStartLogo = function() {
	if( this._options.showLogo !== true ) {
		return;
	}
	/* istanbul ignore next */
	var logo =
	' _____________________________________________________________________________\n'+
	'                                                                              \n'+
	'         /                                                             ,      \n'+
	' ----__-/----__----__------__---__--_/_---)__----__----__---_--_-----------__-\n'+
	'   /   /   /___) /___)   /   ) (_ ` /    /   ) /___) /   ) / /  )    /   /   )\n'+
	' _(___/___(___ _(___ ___/___/_(__)_(_ __/_____(___ _(___(_/_/__/__o_/___(___/_\n'+
	'                       /                                                      \n'+
	'                      /                                                       \n'+
	'=============================== STARTING... ==================================\n';
	/* istanbul ignore next */
	process.stdout.write( this._options.colors ? logo.yellow : logo );
};

/**
 * Invoked once all dependencies are initialised. Instantiates the messaging pipeline and the various handlers.
 * The startup sequence will be complete once the connection endpoint is started and listening
 *
 * @private
 * @returns {void}
 */
Deepstream.prototype._init = function() {
	this._connectionEndpoint = new ConnectionEndpoint( this._options, this._onStarted.bind( this ) );
	this._messageProcessor = new MessageProcessor( this._options );
	this._messageDistributor = new MessageDistributor( this._options );
	this._connectionEndpoint.onMessage = this._messageProcessor.process.bind( this._messageProcessor );

	this._eventHandler = new EventHandler( this._options );
	this._messageDistributor.registerForTopic( C.TOPIC.EVENT, this._eventHandler.handle.bind( this._eventHandler ) );

	this._rpcHandler = new RpcHandler( this._options );
	this._messageDistributor.registerForTopic( C.TOPIC.RPC, this._rpcHandler.handle.bind( this._rpcHandler ) );

	this._webRtcHandler = new WebRtcHandler( this._options );
	this._messageDistributor.registerForTopic( C.TOPIC.WEBRTC, this._webRtcHandler.handle.bind( this._webRtcHandler ) );

	this._recordHandler = new RecordHandler( this._options );
	this._messageDistributor.registerForTopic( C.TOPIC.RECORD, this._recordHandler.handle.bind( this._recordHandler ) );

	this._messageProcessor.onAuthenticatedMessage = this._messageDistributor.distribute.bind( this._messageDistributor );

	if( this._options.permissionHandler.setRecordHandler ) {
		this._options.permissionHandler.setRecordHandler( this._recordHandler );
	}

	this._initialised = true;
};

/**
 * Called whenever a dependency emits a ready event. Once all dependencies are ready
 * deepstream moves to the init step.
 *
 * @private
 * @returns {void}
 */
Deepstream.prototype._checkReady = function( pluginName, plugin ) {
	if( plugin instanceof EventEmitter ) {
		plugin.on( 'error', this._onPluginError.bind( this, pluginName ) );
	}

	for( var i = 0; i < this._plugins.length; i++ ) {
		if( this._options[ this._plugins[ i ] ].isReady !== true ) {
			return;
		}
	}

	if( this._initialised === false ) {
		this._init();
	}
};

/**
 * Final callback - Deepstream is up and running now
 *
 * @private
 * @returns {void}
 */
Deepstream.prototype._onStarted = function() {
	this._options.logger.log( C.LOG_LEVEL.INFO, C.EVENT.INFO, 'Deepstream started' );
	this.isRunning = true;
	this.emit( 'started' );
};

/**
 * Callback for plugin errors that occur at runtime. Errors during initialisation
 * are handled by the DependencyInitialiser
 *
 * @param   {String} pluginName
 * @param   {Error} error
 *
 * @private
 * @returns {void}
 */
Deepstream.prototype._onPluginError = function( pluginName, error  ) {
	var msg = 'Error from ' + pluginName + ' plugin: ' + error.toString();
	this._options.logger.log( C.LOG_LEVEL.ERROR, C.EVENT.PLUGIN_ERROR, msg );
};

module.exports = Deepstream;<|MERGE_RESOLUTION|>--- conflicted
+++ resolved
@@ -35,11 +35,7 @@
 var Deepstream = function( config ) {
 	this.isRunning = false;
 	this.constants = C;
-<<<<<<< HEAD
-	this._loadConfig( config, cliOptions );
-=======
-	this._options = this._loadConfig( config );
->>>>>>> d5525c5f
+	this._loadConfig( config );
 	this._connectionEndpoint = null;
 	this._engineIo = null;
 	this._messageProcessor = null;
@@ -196,17 +192,9 @@
  *
  * @returns {void}
  */
-<<<<<<< HEAD
-Deepstream.prototype._loadConfig = function( config, cliOptions ) {
+Deepstream.prototype._loadConfig = function( config ) {
 	if ( config == null ) {
-		var result = jsYamlLoader.loadConfig( cliOptions );
-=======
-Deepstream.prototype._loadConfig = function( config ) {
-	if ( config != null ) {
-		return config;
-	} else {
 		var result = jsYamlLoader.loadConfig();
->>>>>>> d5525c5f
 		this._configFile = result.file;
 		config = result.config;
 	}
