--- conflicted
+++ resolved
@@ -48,13 +48,8 @@
     const rawMessages = message.split(C.MESSAGE_SEPERATOR)
 
     for (let i = 0; i < rawMessages.length; i++) {
-<<<<<<< HEAD
       if (rawMessages[i].length > 2) {
         callback(this.parseMessage(rawMessages[i]), message)
-=======
-      if (rawMessages[i].length < 3) {
-        continue
->>>>>>> c0af9de9
       }
 
       const parts = rawMessages[i].split(C.MESSAGE_PART_SEPERATOR)
