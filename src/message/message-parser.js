const C = require('../constants/constants')

/**
 * Parses ASCII control character seperated
 * message strings into digestable maps
 *
 * @constructor
 */
const MessageParser = function () {
  this._actions = this._getActions()
}

/**
 * Main interface method. Receives a raw message
 * string, containing one or more messages
 * and returns an array of parsed message objects
 * or null for invalid messages
 *
 * @param   {String} message raw message
 *
 * @public
 *
 * @returns {Array} array of parsed message objects
 *                  following the format
 *                  {
 *                    raw: <original message string>
 *                    topic: <string>
 *                    action: <string - shortcode>
 *                    data: <array of strings>
 *                  }
 */
MessageParser.prototype.parse = function (message) {
  const parsedMessages = []
  const rawMessages = message.split(C.MESSAGE_SEPERATOR)

  for (let i = 0; i < rawMessages.length; i++) {
    if (rawMessages[i].length > 2) {
      parsedMessages.push(this._parseMessage(rawMessages[i]))
    }
  }

  return parsedMessages
}

/**
 * Deserializes values created by MessageBuilder.typed to
 * their original format
 *
 * @param {String} value
 *
 * @public
 * @returns {Mixed} original value
 */
<<<<<<< HEAD
MessageParser.prototype.convertTyped = function (value) {
  const type = value.charAt(0)

  if (type === C.TYPES.STRING) {
    return value.substr(1)
=======
module.exports = class MessageParser {

  /**
   * Main interface method. Receives a raw message
   * string, containing one or more messages
   * and returns an array of parsed message objects
   * or null for invalid messages
   *
   * @param   {String} message raw message
   *
   * @public
   *
   * @returns {Array} array of parsed message objects
   *                  following the format
   *                  {
   *                    raw: <original message string>
   *                    topic: <string>
   *                    action: <string - shortcode>
   *                    data: <array of strings>
   *                  }
   */
  static parse(message, callback) {
    const rawMessages = message.split(C.MESSAGE_SEPERATOR)

    for (let i = 0; i < rawMessages.length; i++) {
      if (rawMessages[i].length > 2) {
        callback(this.parseMessage(rawMessages[i]), message)
      }
    }
>>>>>>> c030c1d7
  }

  if (type === C.TYPES.OBJECT) {
    try {
      return JSON.parse(value.substr(1))
    } catch (e) {
      return e
    }
  }

  if (type === C.TYPES.NUMBER) {
    return parseFloat(value.substr(1))
  }

  if (type === C.TYPES.NULL) {
    return null
  }

  if (type === C.TYPES.TRUE) {
    return true
  }

  if (type === C.TYPES.FALSE) {
    return false
  }

  if (type === C.TYPES.UNDEFINED) {
    return undefined
  }

  return new Error('Unknown type')
}

/**
 * Turns the ACTION:SHORTCODE constants map
 * around to facilitate shortcode lookup
 *
 * @private
 *
 * @returns {Object} actions
 */
MessageParser.prototype._getActions = function () {
  const actions = {}

  for (const key in C.ACTIONS) {
    actions[C.ACTIONS[key]] = key
  }

  return actions
}

/**
 * Parses an individual message (as oposed to a
 * block of multiple messages as is processed by .parse())
 *
 * @param   {String} message
 *
 * @private
 *
 * @returns {Object} parsedMessage
 */
MessageParser.prototype._parseMessage = function (message) {
  const parts = message.split(C.MESSAGE_PART_SEPERATOR)
  const messageObject = {}

  if (parts.length < 2) {
    return null
  }

  if (this._actions[parts[1]] === undefined) {
    return null
  }

  messageObject.raw = message
  messageObject.topic = parts[0]
  messageObject.action = parts[1]
  messageObject.data = parts.splice(2)

  return messageObject
}

module.exports = new MessageParser()<|MERGE_RESOLUTION|>--- conflicted
+++ resolved
@@ -1,4 +1,25 @@
+'use strict'
+
 const C = require('../constants/constants')
+
+/**
+ * Turns the ACTION:SHORTCODE constants map
+ * around to facilitate shortcode lookup
+ *
+ * @private
+ *
+ * @returns {Object} actions
+*/
+const actions = (function getActions () {
+  const result = {}
+  let key
+
+  for (key in C.ACTIONS) {
+    result[C.ACTIONS[key]] = key
+  }
+
+  return result
+}())
 
 /**
  * Parses ASCII control character seperated
@@ -6,58 +27,6 @@
  *
  * @constructor
  */
-const MessageParser = function () {
-  this._actions = this._getActions()
-}
-
-/**
- * Main interface method. Receives a raw message
- * string, containing one or more messages
- * and returns an array of parsed message objects
- * or null for invalid messages
- *
- * @param   {String} message raw message
- *
- * @public
- *
- * @returns {Array} array of parsed message objects
- *                  following the format
- *                  {
- *                    raw: <original message string>
- *                    topic: <string>
- *                    action: <string - shortcode>
- *                    data: <array of strings>
- *                  }
- */
-MessageParser.prototype.parse = function (message) {
-  const parsedMessages = []
-  const rawMessages = message.split(C.MESSAGE_SEPERATOR)
-
-  for (let i = 0; i < rawMessages.length; i++) {
-    if (rawMessages[i].length > 2) {
-      parsedMessages.push(this._parseMessage(rawMessages[i]))
-    }
-  }
-
-  return parsedMessages
-}
-
-/**
- * Deserializes values created by MessageBuilder.typed to
- * their original format
- *
- * @param {String} value
- *
- * @public
- * @returns {Mixed} original value
- */
-<<<<<<< HEAD
-MessageParser.prototype.convertTyped = function (value) {
-  const type = value.charAt(0)
-
-  if (type === C.TYPES.STRING) {
-    return value.substr(1)
-=======
 module.exports = class MessageParser {
 
   /**
@@ -79,7 +48,7 @@
    *                    data: <array of strings>
    *                  }
    */
-  static parse(message, callback) {
+  static parse (message, callback) {
     const rawMessages = message.split(C.MESSAGE_SEPERATOR)
 
     for (let i = 0; i < rawMessages.length; i++) {
@@ -87,86 +56,82 @@
         callback(this.parseMessage(rawMessages[i]), message)
       }
     }
->>>>>>> c030c1d7
   }
 
-  if (type === C.TYPES.OBJECT) {
-    try {
-      return JSON.parse(value.substr(1))
-    } catch (e) {
-      return e
+  /**
+   * Deserializes values created by MessageBuilder.typed to
+   * their original format
+   *
+   * @param {String} value
+   *
+   * @public
+   * @returns {Mixed} original value
+   */
+  static convertTyped (value) {
+    const type = value.charAt(0)
+
+    if (type === C.TYPES.STRING) {
+      return value.substr(1)
     }
+
+    if (type === C.TYPES.OBJECT) {
+      try {
+        return JSON.parse(value.substr(1))
+      } catch (e) {
+        return e
+      }
+    }
+
+    if (type === C.TYPES.NUMBER) {
+      return parseFloat(value.substr(1))
+    }
+
+    if (type === C.TYPES.NULL) {
+      return null
+    }
+
+    if (type === C.TYPES.TRUE) {
+      return true
+    }
+
+    if (type === C.TYPES.FALSE) {
+      return false
+    }
+
+    if (type === C.TYPES.UNDEFINED) {
+      return undefined
+    }
+
+    return new Error('Unknown type')
   }
 
-  if (type === C.TYPES.NUMBER) {
-    return parseFloat(value.substr(1))
+  /**
+   * Parses an individual message (as oposed to a
+   * block of multiple messages as is processed by .parse())
+   *
+   * @param   {String} message
+   *
+   * @private
+   *
+   * @returns {Object} parsedMessage
+   */
+  static parseMessage (message) {
+    const parts = message.split(C.MESSAGE_PART_SEPERATOR)
+    const messageObject = {}
+
+    if (parts.length < 2) {
+      return null
+    }
+
+    if (actions[parts[1]] === undefined) {
+      return null
+    }
+
+    messageObject.raw = message
+    messageObject.topic = parts[0]
+    messageObject.action = parts[1]
+    messageObject.data = parts.splice(2)
+
+    return messageObject
   }
-
-  if (type === C.TYPES.NULL) {
-    return null
-  }
-
-  if (type === C.TYPES.TRUE) {
-    return true
-  }
-
-  if (type === C.TYPES.FALSE) {
-    return false
-  }
-
-  if (type === C.TYPES.UNDEFINED) {
-    return undefined
-  }
-
-  return new Error('Unknown type')
-}
-
-/**
- * Turns the ACTION:SHORTCODE constants map
- * around to facilitate shortcode lookup
- *
- * @private
- *
- * @returns {Object} actions
- */
-MessageParser.prototype._getActions = function () {
-  const actions = {}
-
-  for (const key in C.ACTIONS) {
-    actions[C.ACTIONS[key]] = key
-  }
-
-  return actions
-}
-
-/**
- * Parses an individual message (as oposed to a
- * block of multiple messages as is processed by .parse())
- *
- * @param   {String} message
- *
- * @private
- *
- * @returns {Object} parsedMessage
- */
-MessageParser.prototype._parseMessage = function (message) {
-  const parts = message.split(C.MESSAGE_PART_SEPERATOR)
-  const messageObject = {}
-
-  if (parts.length < 2) {
-    return null
-  }
-
-  if (this._actions[parts[1]] === undefined) {
-    return null
-  }
-
-  messageObject.raw = message
-  messageObject.topic = parts[0]
-  messageObject.action = parts[1]
-  messageObject.data = parts.splice(2)
-
-  return messageObject
-}
-
-module.exports = new MessageParser()+}