'use strict'

const MessageQueue = require('./message-queue')

/**
 * The MessageProcessor consumes blocks of parsed messages emitted by the
 * ConnectionEndpoint, checks if they are permissioned and - if they
 * are - forwards them.
 *
 * @constructor
 *
 * @param {Object} options deepstream options
 */
module.exports = class MessageProcessor {

  constructor(options) {
    this._options = options
    this._queues = new Map()
  }

  /**
   * There will only ever be one consumer of forwarded messages. So rather than using
   * events - and their performance overhead - the messageProcessor exposes
   * this method that's expected to be overwritten.
   *
   * @param   {SocketWrapper} socketWrapper
   * @param   {Object} message the parsed message
   *
   * @overwrite
   *
   * @returns {void}
   */
  onAuthenticatedMessage(socketWrapper, message) {
  }

  /**
   * This method is the way the message processor accepts input. It receives arrays
   * of parsed messages, iterates through them and issues permission requests for
   * each individual message
   *
   * @todo The responses from the permissionHandler might arive in any arbitrary order - order them
   * @todo Handle permission handler timeouts
   *
   * @param   {SocketWrapper} socketWrapper
   * @param   {Object} message parsed message
   *
   * @returns {void}
   */
  process(socketWrapper, message) {
<<<<<<< HEAD
    if (typeof message !== 'string') {
      this._options.logger.log(
        C.LOG_LEVEL.WARN,
        C.EVENT.INVALID_MESSAGE,
        'non text based message recieved'
      )
      socketWrapper.sendError(
        C.TOPIC.ERROR,
        C.EVENT.MESSAGE_PARSE_ERROR,
        'non text based message recieved'
      )
      return
    }

    const parsedMessages = messageParser.parse(message)
    let parsedMessage

    const length = parsedMessages.length
    for (let i = 0; i < length; i++) {
      parsedMessage = parsedMessages[i]

      if (parsedMessage === null) {
        this._options.logger.log(C.LOG_LEVEL.WARN, C.EVENT.MESSAGE_PARSE_ERROR, message)
        socketWrapper.sendError(C.TOPIC.ERROR, C.EVENT.MESSAGE_PARSE_ERROR, message)
        continue
      }

      if (parsedMessage.topic === C.TOPIC.CONNECTION && parsedMessage.action === C.ACTIONS.PONG) {
        continue
      }

      this._options.permissionHandler.canPerformAction(
        socketWrapper.user,
        parsedMessage,
        this._onPermissionResponse.bind(this, socketWrapper, parsedMessage),
        socketWrapper.authData
      )
    }
  }

  /**
   * Processes the response that's returned by the permissionHandler.
   *
   * @param   {SocketWrapper}   socketWrapper
   * @param   {Object} message  parsed message - might have been manipulated
   *                              by the permissionHandler
   * @param   {Error} error     error or null if no error. Denied permissions will be expressed
   *                            by setting result to false
   * @param   {Boolean} result    true if permissioned
   *
   * @returns {void}
   */
  _onPermissionResponse(socketWrapper, message, error, result) {
    if (error !== null) {
      this._options.logger.log(C.LOG_LEVEL.WARN, C.EVENT.MESSAGE_PERMISSION_ERROR, error.toString())
      socketWrapper.sendError(
        message.topic,
        C.EVENT.MESSAGE_PERMISSION_ERROR,
        this._getPermissionErrorData(message)
      )
      return
=======
    let queue = this._queues.get(socketWrapper)
    if (!queue) {
      queue = new MessageQueue(this._options, socketWrapper)
      queue.onAuthenticatedMessage = this.onAuthenticatedMessage
      socketWrapper.once('close', (socketWrapper) => this._queues.delete(socketWrapper))
      this._queues.set(socketWrapper, queue)
>>>>>>> ac752c26
    }
    queue.process(message)
  }

}<|MERGE_RESOLUTION|>--- conflicted
+++ resolved
@@ -1,6 +1,7 @@
 'use strict'
 
 const MessageQueue = require('./message-queue')
+const C = require('../constants/constants')
 
 /**
  * The MessageProcessor consumes blocks of parsed messages emitted by the
@@ -12,8 +13,7 @@
  * @param {Object} options deepstream options
  */
 module.exports = class MessageProcessor {
-
-  constructor(options) {
+  constructor (options) {
     this._options = options
     this._queues = new Map()
   }
@@ -30,7 +30,7 @@
    *
    * @returns {void}
    */
-  onAuthenticatedMessage(socketWrapper, message) {
+  onAuthenticatedMessage (socketWrapper, message) {
   }
 
   /**
@@ -46,8 +46,7 @@
    *
    * @returns {void}
    */
-  process(socketWrapper, message) {
-<<<<<<< HEAD
+  process (socketWrapper, message) {
     if (typeof message !== 'string') {
       this._options.logger.log(
         C.LOG_LEVEL.WARN,
@@ -57,66 +56,17 @@
       socketWrapper.sendError(
         C.TOPIC.ERROR,
         C.EVENT.MESSAGE_PARSE_ERROR,
-        'non text based message recieved'
+       'non text based message recieved'
       )
       return
     }
 
-    const parsedMessages = messageParser.parse(message)
-    let parsedMessage
-
-    const length = parsedMessages.length
-    for (let i = 0; i < length; i++) {
-      parsedMessage = parsedMessages[i]
-
-      if (parsedMessage === null) {
-        this._options.logger.log(C.LOG_LEVEL.WARN, C.EVENT.MESSAGE_PARSE_ERROR, message)
-        socketWrapper.sendError(C.TOPIC.ERROR, C.EVENT.MESSAGE_PARSE_ERROR, message)
-        continue
-      }
-
-      if (parsedMessage.topic === C.TOPIC.CONNECTION && parsedMessage.action === C.ACTIONS.PONG) {
-        continue
-      }
-
-      this._options.permissionHandler.canPerformAction(
-        socketWrapper.user,
-        parsedMessage,
-        this._onPermissionResponse.bind(this, socketWrapper, parsedMessage),
-        socketWrapper.authData
-      )
-    }
-  }
-
-  /**
-   * Processes the response that's returned by the permissionHandler.
-   *
-   * @param   {SocketWrapper}   socketWrapper
-   * @param   {Object} message  parsed message - might have been manipulated
-   *                              by the permissionHandler
-   * @param   {Error} error     error or null if no error. Denied permissions will be expressed
-   *                            by setting result to false
-   * @param   {Boolean} result    true if permissioned
-   *
-   * @returns {void}
-   */
-  _onPermissionResponse(socketWrapper, message, error, result) {
-    if (error !== null) {
-      this._options.logger.log(C.LOG_LEVEL.WARN, C.EVENT.MESSAGE_PERMISSION_ERROR, error.toString())
-      socketWrapper.sendError(
-        message.topic,
-        C.EVENT.MESSAGE_PERMISSION_ERROR,
-        this._getPermissionErrorData(message)
-      )
-      return
-=======
     let queue = this._queues.get(socketWrapper)
     if (!queue) {
       queue = new MessageQueue(this._options, socketWrapper)
       queue.onAuthenticatedMessage = this.onAuthenticatedMessage
       socketWrapper.once('close', (socketWrapper) => this._queues.delete(socketWrapper))
       this._queues.set(socketWrapper, queue)
->>>>>>> ac752c26
     }
     queue.process(message)
   }
