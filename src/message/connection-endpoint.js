--- conflicted
+++ resolved
@@ -49,7 +49,7 @@
 			this._server = this._createHttpServer();
 			this._server.listen( this._options.port, this._options.host );
 		}
-<<<<<<< HEAD
+
 		this._engineIo = engine.attach( this._server, { path: this._options.urlPath } );
 		try {
 			const uws = require( 'uws' );
@@ -67,8 +67,6 @@
 		} catch( e ) {
 			this._options.logger.log( C.LOG_LEVEL.INFO, C.EVENT.INFO, 'Using ws websocket server' );
 		}
-=======
->>>>>>> 32e557b0
 		this._engineIo = engine.attach( this._server, { path: this._options.urlPath });
 
 		if( this._server.listening === true || this._server._handle != null ) {
