--- conflicted
+++ resolved
@@ -6,6 +6,7 @@
 const SocketWrapper = require('./socket-wrapper')
 const events = require('events')
 const http = require('http')
+const https = require('https')
 const uws = require('uws')
 
 const OPEN = 'OPEN'
@@ -23,7 +24,6 @@
  * @param {Function} readyCallback will be invoked once both the ws is ready
  */
 module.exports = class ConnectionEndpoint extends events.EventEmitter {
-
   constructor (options, readyCallback) {
     super()
     this._options = options
@@ -32,7 +32,7 @@
     this._wsReady = false
     this._wsServerClosed = false
 
-    this._server = http.createServer()
+    this._server = this._createHttpServer()
     this._server.listen(this._options.port, this._options.host)
     this._server.on('request', this._handleHealthCheck.bind(this))
     this._options.logger.log(
@@ -103,8 +103,6 @@
   }
 
   /**
-<<<<<<< HEAD
-=======
    * Creates an HTTP or HTTPS server for ws to attach itself to,
    * depending on the options the client configured
    *
@@ -129,7 +127,6 @@
   }
 
   /**
->>>>>>> c030c1d7
    * Responds to http health checks.
    * Responds with 200(OK) if deepstream is alive.
    *
@@ -207,30 +204,6 @@
   _processConnectionMessage (socketWrapper, connectionMessage) {
     if (typeof connectionMessage !== 'string') {
       this._options.logger.log(
-<<<<<<< HEAD
-        C.LOG_LEVEL.WARN,
-        C.EVENT.INVALID_MESSAGE,
-        connectionMessage.toString()
-      )
-      socketWrapper.sendError(
-        C.TOPIC.CONNECTION,
-        C.EVENT.INVALID_MESSAGE,
-        'invalid connection message'
-      )
-      return
-    }
-
-    const msg = messageParser.parse(connectionMessage)[0]
-
-    if (msg === null || msg === undefined) {
-      this._options.logger.log(C.LOG_LEVEL.WARN, C.EVENT.MESSAGE_PARSE_ERROR, connectionMessage)
-      socketWrapper.sendError(C.TOPIC.CONNECTION, C.EVENT.MESSAGE_PARSE_ERROR, connectionMessage)
-      socketWrapper.destroy()
-    } else if (msg.topic !== C.TOPIC.CONNECTION) {
-      this._options.logger.log(C.LOG_LEVEL.WARN, C.EVENT.INVALID_MESSAGE, `invalid connection message ${connectionMessage}`)
-      socketWrapper.sendError(C.TOPIC.CONNECTION, C.EVENT.INVALID_MESSAGE, 'invalid connection message')
-    } else if (msg.action === C.ACTIONS.PONG) {
-=======
          C.LOG_LEVEL.WARN,
          C.EVENT.INVALID_MESSAGE,
          connectionMessage.toString()
@@ -240,7 +213,6 @@
          C.EVENT.INVALID_MESSAGE,
          'invalid connection message'
        )
->>>>>>> c030c1d7
       return
     }
 
@@ -253,7 +225,7 @@
         this._options.logger.log(C.LOG_LEVEL.WARN, C.EVENT.INVALID_MESSAGE, `invalid connection message ${connectionMessage}`)
         socketWrapper.sendError(C.TOPIC.CONNECTION, C.EVENT.INVALID_MESSAGE, 'invalid connection message')
       } else if (msg.action === C.ACTIONS.PONG) {
-        return
+        // Do nothing
       } else if (msg.action === C.ACTIONS.CHALLENGE_RESPONSE) {
         socketWrapper.socket.removeListener('message', socketWrapper.connectionCallback)
         socketWrapper.socket.on('message', socketWrapper.authCallBack)
@@ -281,28 +253,6 @@
   _authenticateConnection (socketWrapper, disconnectTimeout, authMsg) {
     if (typeof authMsg !== 'string') {
       this._options.logger.log(
-<<<<<<< HEAD
-        C.LOG_LEVEL.WARN,
-        C.EVENT.INVALID_AUTH_MSG,
-        authMsg.toString()
-      )
-      socketWrapper.sendError(
-        C.TOPIC.AUTH,
-        C.EVENT.INVALID_AUTH_MSG,
-        'invalid authentication message'
-      )
-      return
-    }
-
-    const msg = messageParser.parse(authMsg)[0]
-    let authData
-    let errorMsg
-
-    /**
-     * Ignore pong messages
-     */
-    if (msg && msg.topic === C.TOPIC.CONNECTION && msg.action === C.ACTIONS.PONG) {
-=======
          C.LOG_LEVEL.WARN,
          C.EVENT.INVALID_AUTH_MSG,
          authMsg.toString()
@@ -312,7 +262,6 @@
          C.EVENT.INVALID_AUTH_MSG,
          'invalid authentication message'
        )
->>>>>>> c030c1d7
       return
     }
 
@@ -568,8 +517,6 @@
   }
 
   /**
-<<<<<<< HEAD
-=======
   * Returns whether or not sslKey and sslCert have been set to start a https server.
   *
   * @throws Will throw an error if only sslKey or sslCert have been specified
@@ -592,7 +539,6 @@
   }
 
   /**
->>>>>>> c030c1d7
   * Checks for authentication data and throws if null or not well formed
   *
   * @throws Will throw an error on invalid auth data
@@ -607,5 +553,4 @@
     }
     return parsedData
   }
-
 }