--- conflicted
+++ resolved
@@ -1,151 +1,135 @@
-'use strict';
-
-const C = require( '../constants/constants' );
-const SubscriptionRegistry = require( '../utils/subscription-registry' );
-const DistributedStateRegistry = require( '../cluster/distributed-state-registry' );
-const messageBuilder = require( '../message/message-builder' );
-
-/**
- * This class handles incoming and outgoing messages in relation
- * to deepstream presence. It provides a way to inform clients
- * who else is logged into deepstream
- *
- * @param {Object} options    deepstream options
- * @param {Connection} connection
- * @param {Client} client
- * @public
- * @constructor
- */
-module.exports = class PresenceHandler {
-
-	constructor( options ) {
-		this._options = options;
-
-		this._connectionEndpoint = options.connectionEndpoint;
-		this._connectionEndpoint.on( 'client-connected', this._handleJoin.bind( this ) );
-		this._connectionEndpoint.on( 'client-disconnected', this._handleLeave.bind( this ) );
-
-		this._presenceRegistry = new SubscriptionRegistry( options, C.TOPIC.PRESENCE );
-
-		this._connectedClients = new DistributedStateRegistry( C.TOPIC.ONLINE_USERS, options );
-		this._connectedClients.on( 'add', this._onClientAdded.bind( this ) );
-		this._connectedClients.on( 'remove', this._onClientRemoved.bind( this ) );
-	}
-
-	/**
-	 * The main entry point to the presence handler class.
-	 *
-	 * Handles subscriptions, unsubscriptions and queries
-	 *
-	 * @param   {SocketWrapper} socketWrapper the socket that send the request
-	 * @param   {Object} message parsed and validated message
-	 *
-	 * @public
-	 * @returns {void}
-	 */
-	handle( socketWrapper, message ) {
-		if( message.action === C.ACTIONS.SUBSCRIBE ) {
-			this._presenceRegistry.subscribe( C.TOPIC.PRESENCE, socketWrapper );
-		}
-		else if( message.action === C.ACTIONS.UNSUBSCRIBE ) {
-			this._presenceRegistry.unsubscribe( C.TOPIC.PRESENCE, socketWrapper );
-		}
-		else if( message.action === C.ACTIONS.QUERY ) {
-			this._handleQuery( socketWrapper );
-		}
-		else {
-			this._options.logger.log( C.LOG_LEVEL.WARN, C.EVENT.UNKNOWN_ACTION, message.action );
-
-			if( socketWrapper.sendError ) {
-				socketWrapper.sendError( C.TOPIC.EVENT, C.EVENT.UNKNOWN_ACTION, 'unknown action ' + message.action );
-			}
-		}
-	}
-
-	/**
-	 * Called whenever a client has succesfully logged in with a username
-	 *
-	 * @param   {Object} socketWrapper the socketWrapper of the client that logged in
-	 *
-	 * @private
-	 * @returns {void}
-	 */
-	_handleJoin( socketWrapper ) {
-		this._connectedClients.add( socketWrapper.user );
-	}
-
-	/**
-	 * Called whenever a client has disconnected
-	 *
-	 * @param   {Object} socketWrapper the socketWrapper of the client that disconnected
-	 *
-	 * @private
-	 * @returns {void}
-	 */
-	_handleLeave( socketWrapper ) {
-		this._connectedClients.remove( socketWrapper.user );
-	}
-
-	/**
-	 * Handles finding clients who are connected and splicing out the client
-	 * querying for users
-	 *
-	 * @param   {Object} socketWrapper the socketWrapper of the client that is querying
-	 *
-	 * @private
-	 * @returns {void}
-	 */
-<<<<<<< HEAD
-	_handleSubscribe( socketWrapper, action ) {
-		if( action === C.ACTIONS.PRESENCE_JOIN ) {
-			this._presenceRegistry.subscribe( C.ACTIONS.PRESENCE_JOIN, socketWrapper );
-		}
-		else if( action === C.ACTIONS.PRESENCE_LEAVE ) {
-			this._presenceRegistry.subscribe( C.ACTIONS.PRESENCE_LEAVE, socketWrapper );
-		}
-		else {
-			this._options.logger.log( C.LOG_LEVEL.WARN, C.EVENT.INVALID_MESSAGE_DATA, action );
-
-			if( socketWrapper.sendError ) {
-				socketWrapper.sendError( C.TOPIC.EVENT, C.EVENT.INVALID_MESSAGE_DATA, 'unknown data ' + action );
-			}
-=======
-	_handleQuery( socketWrapper ) {
-		const clients = this._connectedClients.getAll();
-		const index = clients.indexOf( socketWrapper.user );
-		if( index !== -1 ) {
-			clients.splice( index, 1 );
->>>>>>> 546926ac
-		}
-		socketWrapper.sendMessage( C.TOPIC.PRESENCE, C.ACTIONS.QUERY, clients );
-	}
-
-	/**
-	 * Alerts all clients who are subscribed to
-	 * PRESENCE_JOIN that a new client has been added.
-	 *
-	 * @param   {String} username the username of the client that joined
-	 *
-	 * @private
-	 * @returns {void}
-	 */
-	_onClientAdded( username ) {
-		var addMsg = messageBuilder.getMsg( C.TOPIC.PRESENCE, C.ACTIONS.PRESENCE_JOIN, [ username ] );
-		this._presenceRegistry.sendToSubscribers( C.TOPIC.PRESENCE, addMsg );
-	}
-
-	/**
-	 * Alerts all clients who are subscribed to
-	 * PRESENCE_LEAVE that the client has left.
-	 *
-	 * @param   {String} username the username of the client that left
-	 *
-	 * @private
-	 * @returns {void}
-	 */
-	_onClientRemoved( username ) {
-		var removeMsg = messageBuilder.getMsg( C.TOPIC.PRESENCE, C.ACTIONS.PRESENCE_LEAVE, [ username ] );
-		this._presenceRegistry.sendToSubscribers( C.TOPIC.PRESENCE, removeMsg );
-	}
-
-}+'use strict';
+
+const C = require( '../constants/constants' );
+const SubscriptionRegistry = require( '../utils/subscription-registry' );
+const DistributedStateRegistry = require( '../cluster/distributed-state-registry' );
+const messageBuilder = require( '../message/message-builder' );
+
+/**
+ * This class handles incoming and outgoing messages in relation
+ * to deepstream presence. It provides a way to inform clients
+ * who else is logged into deepstream
+ *
+ * @param {Object} options    deepstream options
+ * @param {Connection} connection
+ * @param {Client} client
+ * @public
+ * @constructor
+ */
+module.exports = class PresenceHandler {
+
+	constructor( options ) {
+		this._options = options;
+
+		this._connectionEndpoint = options.connectionEndpoint;
+		this._connectionEndpoint.on( 'client-connected', this._handleJoin.bind( this ) );
+		this._connectionEndpoint.on( 'client-disconnected', this._handleLeave.bind( this ) );
+
+		this._presenceRegistry = new SubscriptionRegistry( options, C.TOPIC.PRESENCE );
+
+		this._connectedClients = new DistributedStateRegistry( C.TOPIC.ONLINE_USERS, options );
+		this._connectedClients.on( 'add', this._onClientAdded.bind( this ) );
+		this._connectedClients.on( 'remove', this._onClientRemoved.bind( this ) );
+	}
+
+	/**
+	 * The main entry point to the presence handler class.
+	 *
+	 * Handles subscriptions, unsubscriptions and queries
+	 *
+	 * @param   {SocketWrapper} socketWrapper the socket that send the request
+	 * @param   {Object} message parsed and validated message
+	 *
+	 * @public
+	 * @returns {void}
+	 */
+	handle( socketWrapper, message ) {
+		if( message.action === C.ACTIONS.SUBSCRIBE ) {
+			this._presenceRegistry.subscribe( C.TOPIC.PRESENCE, socketWrapper );
+		}
+		else if( message.action === C.ACTIONS.UNSUBSCRIBE ) {
+			this._presenceRegistry.unsubscribe( C.TOPIC.PRESENCE, socketWrapper );
+		}
+		else if( message.action === C.ACTIONS.QUERY ) {
+			this._handleQuery( socketWrapper );
+		}
+		else {
+			this._options.logger.log( C.LOG_LEVEL.WARN, C.EVENT.UNKNOWN_ACTION, message.action );
+
+			if( socketWrapper.sendError ) {
+				socketWrapper.sendError( C.TOPIC.EVENT, C.EVENT.UNKNOWN_ACTION, 'unknown action ' + message.action );
+			}
+		}
+	}
+
+	/**
+	 * Called whenever a client has succesfully logged in with a username
+	 *
+	 * @param   {Object} socketWrapper the socketWrapper of the client that logged in
+	 *
+	 * @private
+	 * @returns {void}
+	 */
+	_handleJoin( socketWrapper ) {
+		this._connectedClients.add( socketWrapper.user );
+	}
+
+	/**
+	 * Called whenever a client has disconnected
+	 *
+	 * @param   {Object} socketWrapper the socketWrapper of the client that disconnected
+	 *
+	 * @private
+	 * @returns {void}
+	 */
+	_handleLeave( socketWrapper ) {
+		this._connectedClients.remove( socketWrapper.user );
+	}
+
+	/**
+	 * Handles finding clients who are connected and splicing out the client
+	 * querying for users
+	 *
+	 * @param   {Object} socketWrapper the socketWrapper of the client that is querying
+	 *
+	 * @private
+	 * @returns {void}
+	 */
+	_handleQuery( socketWrapper ) {
+		const clients = this._connectedClients.getAll();
+		const index = clients.indexOf( socketWrapper.user );
+		if( index !== -1 ) {
+			clients.splice( index, 1 );
+		}
+		socketWrapper.sendMessage( C.TOPIC.PRESENCE, C.ACTIONS.QUERY, clients );
+	}
+
+	/**
+	 * Alerts all clients who are subscribed to
+	 * PRESENCE_JOIN that a new client has been added.
+	 *
+	 * @param   {String} username the username of the client that joined
+	 *
+	 * @private
+	 * @returns {void}
+	 */
+	_onClientAdded( username ) {
+		var addMsg = messageBuilder.getMsg( C.TOPIC.PRESENCE, C.ACTIONS.PRESENCE_JOIN, [ username ] );
+		this._presenceRegistry.sendToSubscribers( C.TOPIC.PRESENCE, addMsg );
+	}
+
+	/**
+	 * Alerts all clients who are subscribed to
+	 * PRESENCE_LEAVE that the client has left.
+	 *
+	 * @param   {String} username the username of the client that left
+	 *
+	 * @private
+	 * @returns {void}
+	 */
+	_onClientRemoved( username ) {
+		var removeMsg = messageBuilder.getMsg( C.TOPIC.PRESENCE, C.ACTIONS.PRESENCE_LEAVE, [ username ] );
+		this._presenceRegistry.sendToSubscribers( C.TOPIC.PRESENCE, removeMsg );
+	}
+
+}