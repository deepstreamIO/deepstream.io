import 'mocha'
import { expect } from 'chai'
import {spy} from 'sinon'

import { StdOutLogger } from './std-out-logger'
import * as C from '../../constants'
<<<<<<< HEAD
import { LOG_LEVEL, EVENT } from '../../../ds-types/src/index';
=======
import { LOG_LEVEL, EVENT } from '../../types';
>>>>>>> 69ab9320

describe('logs to stdout and stderr', () => {
  const logger = new StdOutLogger({ color: false })
  const originalStdOut = process.stdout
  const originalStdErr = process.stderr
  const stdout = spy()
  const stderr = spy()
  const comp = function (std, exp) {
    return std.lastCall.args[0].indexOf(exp) !== -1
  }

  before(() => {
    Object.defineProperty(process, 'stdout', {
      value: { write: stdout }
    })
    Object.defineProperty(process, 'stderr', {
      value: { write: stderr }
    })
  })

  after(() => {
    Object.defineProperty(process, 'stdout', {
      value: originalStdOut
    })
    Object.defineProperty(process, 'stderr', {
      value: originalStdErr
    })
  })

  it('creates the logger', async () => {
    await logger.whenReady()
    logger.log(LOG_LEVEL.INFO, EVENT.INFO, 'b')
    expect(comp(stdout, 'INFO | b')).to.equal(true)
  })

  it('logs to stderr', () => {
    stdout.resetHistory()
    logger.log(LOG_LEVEL.ERROR, EVENT.INFO, 'e')
    expect(stdout).to.have.callCount(0)
    expect(stderr).to.have.callCount(1)
  })

  it('logs above log level', () => {
    logger.setLogLevel(LOG_LEVEL.DEBUG)
    stdout.resetHistory()
    logger.log(LOG_LEVEL.INFO, EVENT.INFO, 'e')
    expect(stdout).to.have.callCount(1)
    logger.setLogLevel(LOG_LEVEL.WARN)
    stdout.resetHistory()
    logger.log(LOG_LEVEL.INFO, EVENT.INFO, 'e')
    expect(stdout).to.have.callCount(0)
  })
})<|MERGE_RESOLUTION|>--- conflicted
+++ resolved
@@ -3,12 +3,7 @@
 import {spy} from 'sinon'
 
 import { StdOutLogger } from './std-out-logger'
-import * as C from '../../constants'
-<<<<<<< HEAD
 import { LOG_LEVEL, EVENT } from '../../../ds-types/src/index';
-=======
-import { LOG_LEVEL, EVENT } from '../../types';
->>>>>>> 69ab9320
 
 describe('logs to stdout and stderr', () => {
   const logger = new StdOutLogger({ color: false })
