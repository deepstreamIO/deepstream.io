--- conflicted
+++ resolved
@@ -222,12 +222,9 @@
  */
 function rewritePermissionFilePath( config, cliOptions ) {
 	var prefix = cliOptions.configPrefix;
-<<<<<<< HEAD
 	if ( prefix == null ) {
 		return config;
 	}
-=======
->>>>>>> 86aeaede
 	config.permissionConfigPath =  handleRelativeAndAbsolutePath( config.permissionConfigPath, prefix );
 	return config;
 }
