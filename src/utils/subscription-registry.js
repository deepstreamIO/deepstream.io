const C = require('../constants/constants')
const DistributedStateRegistry = require('../cluster/distributed-state-registry')
const SocketWrapper = require('../message/socket-wrapper')

class SubscriptionRegistry {

  /**
   * A generic mechanism to handle subscriptions from sockets to topics.
   * A bit like an event-hub, only that it registers SocketWrappers rather
   * than functions
   *
   * @constructor
   *
   * @param {Object} options deepstream options
   * @param {String} topic one of C.TOPIC
   * @param {[String]} clusterTopic A unique cluster topic, if not created uses format: topic_SUBSCRIPTIONS
   */
  constructor (options, topic, clusterTopic) {
    this._delayedBroadcasts = {}
    this._delay = -1
    if (options.broadcastTimeout !== undefined) {
      this._delay = options.broadcastTimeout
    }
    this._subscriptions = {}
    this._options = options
    this._topic = topic
    this._subscriptionListener = null
    this._unsubscribeAllFunctions = []
    this._constants = {
      MULTIPLE_SUBSCRIPTIONS: C.EVENT.MULTIPLE_SUBSCRIPTIONS,
      SUBSCRIBE: C.ACTIONS.SUBSCRIBE,
      UNSUBSCRIBE: C.ACTIONS.UNSUBSCRIBE,
      NOT_SUBSCRIBED: C.EVENT.NOT_SUBSCRIBED
    }

    this._setupRemoteComponents(clusterTopic)
  }

  /**
   * Setup all the remote components and actions required to deal with the subscription
   * via the cluster.
   */
  _setupRemoteComponents(clusterTopic) {
    this._clusterSubscriptions = new DistributedStateRegistry(clusterTopic || `${this._topic}_${C.TOPIC.SUBSCRIPTIONS}`, this._options)
    this._clusterSubscriptions.on('add', this._onClusterSubscriptionAdded.bind(this))
    this._clusterSubscriptions.on('remove', this._onClusterSubscriptionRemoved.bind(this))
  }

  /**
   * Return all the servers that have this subscription.
   *
   * @param  {String} subscriptionName the subscriptionName to look for
   *
   * @public
   * @return {Array}  An array of all the servernames with this subscription
   */
  getAllServers (subscriptionName) {
    return this._clusterSubscriptions.getAllServers(subscriptionName)
  }

  /**
   * Return all the servers that have this subscription excluding the current
   * server name
   *
   * @param  {String} subscriptionName the subscriptionName to look for
   *
   * @public
   * @return {Array}  An array of all the servernames with this subscription
   */
  getAllRemoteServers (subscriptionName) {
    const serverNames = this._clusterSubscriptions.getAllServers(subscriptionName)
    const localServerIndex = serverNames.indexOf(this._options.serverName)
    if (localServerIndex > -1) {
      serverNames.splice(serverNames.indexOf(this._options.serverName), 1)
    }
    return serverNames
  }

  /**
   * Returns a list of all the topic this registry
   * currently has subscribers for
   *
   * @public
   * @returns {Array} names
   */
  getNames () {
    return this._clusterSubscriptions.getAll()
  }

  /**
   * Returns true if the subscription exists somewhere
   * in the cluster
   *
   * @public
   * @returns {Array} names
   */
  hasName (subscriptionName) {
    return this._clusterSubscriptions.getAll().indexOf(subscriptionName) !== -1
  }

  /**
  * This method allows you to customise the SubscriptionRegistry so that it can send custom events and ack messages back.
  * For example, when using the C.ACTIONS.LISTEN, you would override SUBSCRIBE with C.ACTIONS.SUBSCRIBE and UNSUBSCRIBE with UNSUBSCRIBE
  *
  * @param {string} name The name of the the variable to override. This can be either MULTIPLE_SUBSCRIPTIONS, SUBSCRIBE, UNSUBSCRIBE, NOT_SUBSCRIBED
  * @param {string} value The value to override with.
  *
  * @public
  * @returns {void}
  */
  setAction (name, value) {
    this._constants[name.toUpperCase()] = value
  }

  /**
   * Broadcasts the enqueued messages for the timed out subscription room.
   *
   * @param   {Object} delayedBroadcasts holds information of what messages to send and where
   *
   * @public
   * @returns {void}
   */
  onBroadcastTimeout (delayedBroadcasts) {
    const sockets = this._subscriptions[delayedBroadcasts.name]
    if (sockets) {
      // sort vector of unique senders by uuid. doing so in combination with
      // the sorting of the sockets in this subscription name means we can
      // simplify comparisons
      delayedBroadcasts.uniqueSendersVector.sort((a, b) => {
        if (a.sender < b.sender) {
          return -1
        } else if (a.sender > b.sender) {
          return 1
        }
        return 0
      })

      // for all unique senders and their gaps, build their special messages
      for (const uniqueSender of delayedBroadcasts.uniqueSendersVector) {
        uniqueSender.message = delayedBroadcasts.sharedMessages
          .substring(0, uniqueSender.gaps[0].start)
        let lastStop = uniqueSender.gaps[0].stop
        for (let j = 1; j < uniqueSender.gaps.length; j++) {
          uniqueSender.message += delayedBroadcasts.sharedMessages
            .substring(lastStop, uniqueSender.gaps[j].start)
          lastStop = uniqueSender.gaps[j].stop
        }
        uniqueSender.message += delayedBroadcasts.sharedMessages
          .substring(lastStop, delayedBroadcasts.sharedMessages.length)
      }

      // for all sockets in this subscription name, send either sharedMessage or this socket's
      // specialized message. only sockets that sent something will have a special message, all
      // other sockets are only listeners and receive the exact same (sharedMessage) message.
      const preparedMessage = SocketWrapper.prepareMessage(delayedBroadcasts.sharedMessages)
      let j = 0
      for (const socket of sockets) {
        // since both uniqueSendersVector and sockets are sorted by uuid, we can efficiently determine
        // if this socket is a sender in this subscription name or not as well as look up the eventual
        // specialized message for this socket.
        if (j < delayedBroadcasts.uniqueSendersVector.length &&
          delayedBroadcasts.uniqueSendersVector[j].sender === socket.uuid) {
          if (delayedBroadcasts.uniqueSendersVector[j].message.length) {
            socket.sendNative(delayedBroadcasts.uniqueSendersVector[j].message)
          }
          j++
        } else {
          // since we know when a socket is a sender and when it is a listener we can use the optimized prepared
          // message for listeners
          socket.sendPrepared(preparedMessage)
        }
      }
      SocketWrapper.finalizeMessage(preparedMessage)
    }

    // delete this delayed broadcast
    delete this._delayedBroadcasts[delayedBroadcasts.name]
  }

  /**
   * Enqueues a message string to be broadcast to all subscribers. Broadcasts will potentially
   * be reordered in relation to *other* subscription names, but never in relation to the same
   * subscription name. Each broadcast is given 'broadcastTimeout' ms to coalesce into one big
   * broadcast.
   *
   * @param   {String} name      the name/topic the subscriber was previously registered for
   * @param   {String} msgString the message as string
   * @param   {[SocketWrapper]} sender an optional socketWrapper that shouldn't receive the message
   *
   * @public
   * @returns {void}
   */
  sendToSubscribers (name, msgString, sender) {
    if (!this._subscriptions[name]) {
      return
    }

    // not all messages are valid, this should be fixed elsewhere!
    if (msgString.charAt(msgString.length - 1) !== C.MESSAGE_SEPERATOR) {
      msgString += C.MESSAGE_SEPERATOR
    }

    // if not already a delayed broadcast, create it
    let delayedBroadcasts = this._delayedBroadcasts[name]
    if (delayedBroadcasts === undefined) {
      this._delayedBroadcasts[name] = delayedBroadcasts = {
        uniqueSendersVector: [],
        uniqueSendersMap: {},
        timer: null,
        name,
        sharedMessages: ''
      }
    }

    // append this message to the sharedMessage, the message that
    // is shared in the broadcast to every listener-only
    const start = delayedBroadcasts.sharedMessages.length
    delayedBroadcasts.sharedMessages += msgString
    const stop = delayedBroadcasts.sharedMessages.length

    // uniqueSendersMap maps from uuid to offset in uniqueSendersVector
    // each uniqueSender has a vector of "gaps" in relation to sharedMessage
    // senders should not receive what they sent themselves, so a gap is inserted
    // for every send from this sender
    let pos
    if (sender) {
      pos = delayedBroadcasts.uniqueSendersMap[sender.uuid]
      if (pos !== undefined) {
        delayedBroadcasts.uniqueSendersVector[pos].gaps.push({ start, stop })
      } else {
        pos = delayedBroadcasts.uniqueSendersVector.length
        delayedBroadcasts.uniqueSendersMap[sender.uuid] = pos
        delayedBroadcasts.uniqueSendersVector[pos] = {
          sender: sender.uuid,
          message: null,
          gaps: [{ start, stop }]
        }
      }
    }

    // reuse the same timer if already started
    if (!delayedBroadcasts.timer) {
      if (this._delay !== -1) {
        delayedBroadcasts.timer = setTimeout(this.onBroadcastTimeout.bind(this), this._delay, delayedBroadcasts)
      } else {
        this.onBroadcastTimeout(delayedBroadcasts)
      }
    }
  }

  /**
   * Adds a SocketWrapper as a subscriber to a topic
   *
   * @param   {String} name
   * @param   {SocketWrapper} socketWrapper
   *
   * @public
   * @returns {void}
   */
  subscribe (name, socketWrapper) {
    if (this._subscriptions[name] === undefined) {
      this._subscriptions[name] = []
    }

    if (this._subscriptions[name].indexOf(socketWrapper) !== -1) {
      const msg = `repeat supscription to "${name}" by ${socketWrapper.user}`
      this._options.logger.log(C.LOG_LEVEL.WARN, this._constants.MULTIPLE_SUBSCRIPTIONS, msg)
      socketWrapper.sendError(this._topic, this._constants.MULTIPLE_SUBSCRIPTIONS, name)
      return
    }

    if (!this.isLocalSubscriber(socketWrapper)) {
      const unsubscribeAllFn = this.unsubscribeAll.bind(this, socketWrapper)
      this._unsubscribeAllFunctions.push({
        socketWrapper,
        fn: unsubscribeAllFn
      })
      socketWrapper.once('close', unsubscribeAllFn)
    }

    // insert socket in vector, sorted by uuid
    const sorted = this._subscriptions[name]
    let index = 0
    for (; index < sorted.length; index++) {
      if (sorted[index].uuid > socketWrapper.uuid) {
        break
      }
    }
    sorted.splice(index, 0, socketWrapper)

    if (this._subscriptionListener) {
      this._subscriptionListener.onSubscriptionMade(
        name,
        socketWrapper,
        this._subscriptions[name].length
      )
    }

    this._clusterSubscriptions.add(name)

    const logMsg = `for ${this._topic}:${name} by ${socketWrapper.user}`
    this._options.logger.log(C.LOG_LEVEL.DEBUG, this._constants.SUBSCRIBE, logMsg)
    socketWrapper.sendMessage(this._topic, C.ACTIONS.ACK, [this._constants.SUBSCRIBE, name])
  }

  /**
   * Removes a SocketWrapper from the list of subscriptions for a topic
   *
   * @param   {String} name
   * @param   {SocketWrapper} socketWrapper
   * @param   {Boolean} silent supresses logs and unsubscribe ACK messages
   *
   * @public
   * @returns {void}
   */
  unsubscribe (name, socketWrapper, silent) {
    let msg
    let i

    if (this._subscriptions[name] === undefined ||
      this._subscriptions[name].indexOf(socketWrapper) === -1) {
      msg = `${socketWrapper.user} is not subscribed to ${name}`
      this._options.logger.log(C.LOG_LEVEL.WARN, this._constants.NOT_SUBSCRIBED, msg)
      socketWrapper.sendError(this._topic, this._constants.NOT_SUBSCRIBED, name)
      return
    }

    if (this._subscriptions[name].length === 1) {
      this._clusterSubscriptions.remove(name)
      delete this._subscriptions[name]
    } else {
      this._subscriptions[name].splice(this._subscriptions[name].indexOf(socketWrapper), 1)
    }

    if (this._subscriptionListener) {
      const allServerNames = this._clusterSubscriptions.getAllServers(name)
      const indexOfCurrentNode = allServerNames.indexOf(this._options.serverName)
      if (indexOfCurrentNode > -1) {
        allServerNames.splice(indexOfCurrentNode, 1)
      }
      this._subscriptionListener.onSubscriptionRemoved(
        name,
        socketWrapper,
        this._subscriptions[name] ? this._subscriptions[name].length : 0,
        allServerNames.length
      )
    }

    if (!silent) {
      const logMsg = `for ${this._topic}:${name} by ${socketWrapper.user}`
      this._options.logger.log(C.LOG_LEVEL.DEBUG, this._constants.UNSUBSCRIBE, logMsg)
      socketWrapper.sendMessage(this._topic, C.ACTIONS.ACK, [this._constants.UNSUBSCRIBE, name])
    }

    if (!this.isLocalSubscriber(socketWrapper)) {
      for (i = 0; i < this._unsubscribeAllFunctions.length; i++) {
        if (this._unsubscribeAllFunctions[i].socketWrapper === socketWrapper) {
          socketWrapper.removeListener('close', this._unsubscribeAllFunctions[i].fn)
          this._unsubscribeAllFunctions.splice(i, 1)
        }
      }
    }
  }

  /**
   * Removes the SocketWrapper from all subscriptions. This is also called
   * when the socket closes
   *
   * @param   {SocketWrapper} socketWrapper
   *
   * @public
   * @returns {void}
   */
  unsubscribeAll (socketWrapper) {
    let name
    let index

    for (name in this._subscriptions) {
      index = this._subscriptions[name].indexOf(socketWrapper)

      if (index !== -1) {
        this.unsubscribe(name, socketWrapper)
      }
    }
  }

  /**
   * Returns true if socketWrapper is subscribed to any of the events in
   * this registry. This is useful to bind events on close only once
   *
   * @param {SocketWrapper} socketWrapper
   *
   * @public
   * @returns {Boolean} isLocalSubscriber
   */
  isLocalSubscriber (socketWrapper) {
    for (const name in this._subscriptions) {
      if (this._subscriptions[name].indexOf(socketWrapper) !== -1) {
        return true
      }
    }

    return false
  }

  /**
<<<<<<< HEAD
   * Returns the amount of local subscribers to a specific subscription
   *
   * @param   {String} name
   *
   * @public
   * @returns {Number}
   */
  getLocalSubscribersCount (name) {
    const subscriptions = this._subscriptions[name]
    if (subscriptions) {
      return subscriptions.length
    }
    return 0
  }

  /**
=======
>>>>>>> fba79b67
   * Returns an array of SocketWrappers that are subscribed
   * to <name> or null if there are no subscribers
   *
   * @param   {String} name
   *
   * @public
   * @returns {Array} SocketWrapper[]
   */
<<<<<<< HEAD
  getLocalSubscribers (name) {
    if (this.hasLocalSubscribers(name)) {
      return this._subscriptions[name].slice()
    }
    return null
=======
  getLocalSubscribers(name) {
    return this._subscriptions[name] || []
>>>>>>> fba79b67
  }

  /**
   * Returns a random SocketWrapper out of the array
   * of SocketWrappers that are subscribed to <name>
   *
   * @param   {String} name
   *
   * @public
   * @returns {SocketWrapper}
   */
  getRandomLocalSubscriber (name) {
    const subscribers = this.getLocalSubscribers(name)

    if (subscribers.length > 0) {
      return subscribers[Math.floor(Math.random() * subscribers.length)]
    }
    return null
  }

  /**
   * Returns true if there are SocketWrappers that
   * are subscribed to <name> or false if there
   * aren't any subscribers
   *
   * @param   {String}  name
   *
   * @public
   * @returns {Boolean} hasLocalSubscribers
   */
  hasLocalSubscribers (name) {
    const subscriptions = this._subscriptions[name]
    return !!subscriptions && subscriptions.length !== 0
  }

  /**
   * Allows to set a subscriptionListener after the class had been instantiated
   *
   * @param {SubscriptionListener} subscriptionListener - a class exposing a onSubscriptionMade and onSubscriptionRemoved method
   *
   * @public
   * @returns {void}
   */
  setSubscriptionListener (subscriptionListener) {
    this._subscriptionListener = subscriptionListener
  }

  /**
   * Called when a subscription has been added to the cluster
   * This can be invoked locally or remotely, so we check if it
   * is a local invocation and ignore it if so in favour of the
   * call done from subscribe
   * @param  {String} name the name that was added
   */
  _onClusterSubscriptionAdded (name) {
    if (this._subscriptionListener && !this._subscriptions[name]) {
      this._subscriptionListener.onSubscriptionMade(name, null, 1)
    }
  }

  /**
   * Called when a subscription has been removed from the cluster
   * This can be invoked locally or remotely, so we check if it
   * is a local invocation and ignore it if so in favour of the
   * call done from unsubscribe
   * @param  {String} name the name that was removed
   */
  _onClusterSubscriptionRemoved (name) {
    if (this._subscriptionListener && !this._subscriptions[name]) {
      this._subscriptionListener.onSubscriptionRemoved(name, null, 0, 0)
    }
  }

}

module.exports = SubscriptionRegistry<|MERGE_RESOLUTION|>--- conflicted
+++ resolved
@@ -1,3 +1,5 @@
+'use strict'
+
 const C = require('../constants/constants')
 const DistributedStateRegistry = require('../cluster/distributed-state-registry')
 const SocketWrapper = require('../message/socket-wrapper')
@@ -15,7 +17,7 @@
    * @param {String} topic one of C.TOPIC
    * @param {[String]} clusterTopic A unique cluster topic, if not created uses format: topic_SUBSCRIPTIONS
    */
-  constructor (options, topic, clusterTopic) {
+  constructor(options, topic, clusterTopic) {
     this._delayedBroadcasts = {}
     this._delay = -1
     if (options.broadcastTimeout !== undefined) {
@@ -54,7 +56,7 @@
    * @public
    * @return {Array}  An array of all the servernames with this subscription
    */
-  getAllServers (subscriptionName) {
+  getAllServers(subscriptionName) {
     return this._clusterSubscriptions.getAllServers(subscriptionName)
   }
 
@@ -67,7 +69,7 @@
    * @public
    * @return {Array}  An array of all the servernames with this subscription
    */
-  getAllRemoteServers (subscriptionName) {
+  getAllRemoteServers(subscriptionName) {
     const serverNames = this._clusterSubscriptions.getAllServers(subscriptionName)
     const localServerIndex = serverNames.indexOf(this._options.serverName)
     if (localServerIndex > -1) {
@@ -83,7 +85,7 @@
    * @public
    * @returns {Array} names
    */
-  getNames () {
+  getNames() {
     return this._clusterSubscriptions.getAll()
   }
 
@@ -94,7 +96,7 @@
    * @public
    * @returns {Array} names
    */
-  hasName (subscriptionName) {
+  hasName(subscriptionName) {
     return this._clusterSubscriptions.getAll().indexOf(subscriptionName) !== -1
   }
 
@@ -108,7 +110,7 @@
   * @public
   * @returns {void}
   */
-  setAction (name, value) {
+  setAction(name, value) {
     this._constants[name.toUpperCase()] = value
   }
 
@@ -120,7 +122,7 @@
    * @public
    * @returns {void}
    */
-  onBroadcastTimeout (delayedBroadcasts) {
+  onBroadcastTimeout(delayedBroadcasts) {
     const sockets = this._subscriptions[delayedBroadcasts.name]
     if (sockets) {
       // sort vector of unique senders by uuid. doing so in combination with
@@ -190,7 +192,7 @@
    * @public
    * @returns {void}
    */
-  sendToSubscribers (name, msgString, sender) {
+  sendToSubscribers(name, msgString, sender) {
     if (!this._subscriptions[name]) {
       return
     }
@@ -257,7 +259,7 @@
    * @public
    * @returns {void}
    */
-  subscribe (name, socketWrapper) {
+  subscribe(name, socketWrapper) {
     if (this._subscriptions[name] === undefined) {
       this._subscriptions[name] = []
     }
@@ -313,7 +315,7 @@
    * @public
    * @returns {void}
    */
-  unsubscribe (name, socketWrapper, silent) {
+  unsubscribe(name, socketWrapper, silent) {
     let msg
     let i
 
@@ -371,7 +373,7 @@
    * @public
    * @returns {void}
    */
-  unsubscribeAll (socketWrapper) {
+  unsubscribeAll(socketWrapper) {
     let name
     let index
 
@@ -393,7 +395,7 @@
    * @public
    * @returns {Boolean} isLocalSubscriber
    */
-  isLocalSubscriber (socketWrapper) {
+  isLocalSubscriber(socketWrapper) {
     for (const name in this._subscriptions) {
       if (this._subscriptions[name].indexOf(socketWrapper) !== -1) {
         return true
@@ -404,25 +406,6 @@
   }
 
   /**
-<<<<<<< HEAD
-   * Returns the amount of local subscribers to a specific subscription
-   *
-   * @param   {String} name
-   *
-   * @public
-   * @returns {Number}
-   */
-  getLocalSubscribersCount (name) {
-    const subscriptions = this._subscriptions[name]
-    if (subscriptions) {
-      return subscriptions.length
-    }
-    return 0
-  }
-
-  /**
-=======
->>>>>>> fba79b67
    * Returns an array of SocketWrappers that are subscribed
    * to <name> or null if there are no subscribers
    *
@@ -431,16 +414,8 @@
    * @public
    * @returns {Array} SocketWrapper[]
    */
-<<<<<<< HEAD
-  getLocalSubscribers (name) {
-    if (this.hasLocalSubscribers(name)) {
-      return this._subscriptions[name].slice()
-    }
-    return null
-=======
   getLocalSubscribers(name) {
     return this._subscriptions[name] || []
->>>>>>> fba79b67
   }
 
   /**
@@ -452,7 +427,7 @@
    * @public
    * @returns {SocketWrapper}
    */
-  getRandomLocalSubscriber (name) {
+  getRandomLocalSubscriber(name) {
     const subscribers = this.getLocalSubscribers(name)
 
     if (subscribers.length > 0) {
@@ -471,7 +446,7 @@
    * @public
    * @returns {Boolean} hasLocalSubscribers
    */
-  hasLocalSubscribers (name) {
+  hasLocalSubscribers(name) {
     const subscriptions = this._subscriptions[name]
     return !!subscriptions && subscriptions.length !== 0
   }
@@ -484,7 +459,7 @@
    * @public
    * @returns {void}
    */
-  setSubscriptionListener (subscriptionListener) {
+  setSubscriptionListener(subscriptionListener) {
     this._subscriptionListener = subscriptionListener
   }
 
@@ -495,7 +470,7 @@
    * call done from subscribe
    * @param  {String} name the name that was added
    */
-  _onClusterSubscriptionAdded (name) {
+  _onClusterSubscriptionAdded(name) {
     if (this._subscriptionListener && !this._subscriptions[name]) {
       this._subscriptionListener.onSubscriptionMade(name, null, 1)
     }
@@ -508,7 +483,7 @@
    * call done from unsubscribe
    * @param  {String} name the name that was removed
    */
-  _onClusterSubscriptionRemoved (name) {
+  _onClusterSubscriptionRemoved(name) {
     if (this._subscriptionListener && !this._subscriptions[name]) {
       this._subscriptionListener.onSubscriptionRemoved(name, null, 0, 0)
     }
