'use strict';

const C = require( '../constants/constants' );
const Logger = require( '../default-plugins/logger' );
const LOG_LEVEL_KEYS = Object.keys( C.LOG_LEVEL );
const ConfigPermissionHandler = require( '../permission/config-permission-handler' );
const utils = require( './utils' );
<<<<<<< HEAD
=======
const path = require( 'path' );
var commandLineArguments;
>>>>>>> eee1e006

var authStrategies = {
	none: require( '../authentication/open-authentication-handler' ),
	file: require( '../authentication/file-based-authentication-handler' ),
	http: require( '../authentication/http-authentication-handler' )
};
var permissionStrategies = {
	config: require( '../permission/config-permission-handler' ),
	none: require( '../permission/open-permission-handler' )
};

/**
 * Takes a configuration object and instantiates functional properties
 *
 * @param   {Object} config configuration
 * @param   {Object} argv   command line args
 *
 * @returns {Object} configuration
 */
exports.initialise = function( config, argv ) {
	commandLineArguments = process.deepstreamCLI || {};

	handleUUIDProperty( config );
	handleLogger( config );
	handlePlugins( config, argv );
	handleAuthStrategy( config );
	handlePermissionStrategy( config );

	return config;
};

/**
 * Transform the UUID string config to a UUID in the config object.
 *
 * @param {Object} config deepstream configuration object
 *
 * @private
 * @returns {void}
 */
function handleUUIDProperty( config ) {
	if ( config.serverName === 'UUID' ) {
		config.serverName = utils.getUid();
	}
}

/**
 * Transform log level string (enum) to its internal value
 *
 * @param {Object} config deepstream configuration object
 *
 * @private
 * @returns {void}
 */
function handleLogger( config ) {
	if ( config.logger == null || config.logger.type === 'default' ) {
		config.logger = {
			fn: Logger,
			option: ( config.logger || {} ).options
		};
	}

	if ( config.logger.fn == null ) {
		const requirePath = utils.lookupRequirePath( config.logger.path );
		config.logger.fn = require( requirePath );
	}

	if ( LOG_LEVEL_KEYS.indexOf( config.logLevel ) !== -1 ) {
		config.logLevel = C.LOG_LEVEL[ config.logLevel ];
	}

	config.logger = new config.logger.fn( config.logger.options );
}

/**
 * Handle the plugins property in the config object
 * for logger and the connectors.
 * Modifies the config object and load the logger and connectors
 * and passing options for the connectors
 * Plugins can be passed either as a `path` property  - a relative to the
 * working directory, or the npm module name - or as a `name` property with
 * a naming convetion: `{message: {name: 'redis'}}` will be resolved to the
 * npm module `deepstream.io-msg-direct`
 * cliOptions can modify the lookup path for the plugins via libPrefix property
 *
 * @todo  refactor
 *
 * @param {Object} config deepstream configuration object
 * @param {Object} argv CLI arguments from the CLI interface
 *
 * @private
 * @returns {void}
 */
function handlePlugins( config, argv ) {
	if ( config.plugins == null ) {
		return;
	}
	// nexe needs global.require for "dynamic" modules
	// but browserify and proxyquire can't handle global.require
	var req = global && global.require ? global.require : require;
	var connectors = [
		'messageConnector',
		'cache',
		'storage'
	];
	var plugins = {
		messageConnector: config.plugins.message,
		cache: config.plugins.cache,
		storage: config.plugins.storage
	};
	var requirePath;
	for ( let key in plugins ) {
		var plugin = plugins[key];
		if ( plugin != null ) {
			var fn = null;
			if ( plugin.path != null ) {
				if ( plugin.path[ 0 ] !== '.' ) {
					requirePath = plugin.path;
				} else {
					requirePath = considerLibPrefix( plugin.path, argv );
				}
				fn = require( requirePath );
			} else if ( plugin.name != null ) {
				var connectorKey = key;
				if ( connectors.indexOf( connectorKey ) !== -1 ) {
					if ( connectorKey === 'messageConnector' ) {
						connectorKey = 'msg';
					}
					requirePath = 'deepstream.io-' + connectorKey + '-' + plugin.name;
					requirePath = considerLibPrefix( requirePath, argv );

					fn = req( requirePath );
				}
			}
			config[key] = new fn( plugin.options );
		}
	}
}

/**
 * Instantiates the authenticationhandler registered for
 * config.auth.type
 *
 * @param   {Object} config deepstream configuration object
 *
 * @private
 * @returns {void}
 */
function handleAuthStrategy( config ) {
	if( !config.auth ) {
		throw new Error( 'No authentication type specified' );
	}

	if( !authStrategies[ config.auth.type ] ) {
		throw new Error( 'Unknown authentication type ' + config.auth.type );
	}

	if( commandLineArguments.disableAuth ) {
		config.auth.type = 'none';
		config.auth.options = {};
	}

	config.authenticationHandler = new ( authStrategies[ config.auth.type ] )( config.auth.options );
}

/**
 * Instantiates the permissionhandler registered for
 * config.auth.type
 *
 * @param   {Object} config deepstream configuration object
 *
 * @private
 * @returns {void}
 */
function handlePermissionStrategy( config ) {
	if( !config.permission) {
		throw new Error( 'No permission type specified' );
	}

	if( config.permission.type !== 'config' ) {
		throw new Error( 'Unknown permission type ' + config.permission.type ); // TODO other permission types?
	}

	if( commandLineArguments.disablePermissions ) {
		config.permission.type = 'none';
		config.permission.options = {};
	}

	config.permissionHandler = new ( permissionStrategies[ config.permission.type ] )( config.permission.options );
}

/**
 * If libPrefix is not set the filePath will be returned
 * Default lookup is the node_modules directory in the CWD.
 *
 * @param {String} filePath
 *
 * @private
 * @returns {String} file path with the libPrefix set in cliOptions
 */
function considerLibPrefix( filePath, argv ) {
	var libDir = argv.l || argv.libPrefix || commandLineArguments.l || commandLineArguments.libPrefix;

	if ( libDir ) {
		return utils.normalisePath( filePath, libDir );
	}
	else {
		return filePath;
	}
}<|MERGE_RESOLUTION|>--- conflicted
+++ resolved
@@ -3,13 +3,8 @@
 const C = require( '../constants/constants' );
 const Logger = require( '../default-plugins/logger' );
 const LOG_LEVEL_KEYS = Object.keys( C.LOG_LEVEL );
-const ConfigPermissionHandler = require( '../permission/config-permission-handler' );
 const utils = require( './utils' );
-<<<<<<< HEAD
-=======
-const path = require( 'path' );
 var commandLineArguments;
->>>>>>> eee1e006
 
 var authStrategies = {
 	none: require( '../authentication/open-authentication-handler' ),
