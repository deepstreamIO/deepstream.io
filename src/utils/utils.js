--- conflicted
+++ resolved
@@ -218,7 +218,6 @@
   return array.splice(randomIndex, 1)[0]
 }
 
-<<<<<<< HEAD
 exports.JSONParse = function (text, reviver) {
   try {
     return {
@@ -229,7 +228,7 @@
       error: err
     }
   }
-=======
+
 /**
  * Randomize array element order in-place.
  * Using Durstenfeld shuffle algorithm.
@@ -244,5 +243,4 @@
     array[j] = temp
   }
   return array
->>>>>>> 68914f54
 }