--- conflicted
+++ resolved
@@ -1,8 +1,5 @@
 'use strict';
-<<<<<<< HEAD
-
-=======
->>>>>>> d5525c5f
+
 const path = require( 'path' );
 const url = require( 'url' );
 const OBJECT = 'object';
@@ -177,7 +174,6 @@
 	return result;
 };
 
-<<<<<<< HEAD
 /*
  * file        || relative (starts with .) | absolute | else (npm module path)
  * -----------------------------------------------------------------------------
@@ -214,7 +210,9 @@
 	} else {
 		// prefix is absolute
 		return path.join( prefix, nonAbsoluteFilePath );
-=======
+	}
+}
+
 /**
  * If a prefix is not set the filePath will be returned
  *
@@ -232,6 +230,5 @@
 		return path.join( prefix, filePath );
 	} else {
 		return path.join( process.cwd(), prefix, filePath );
->>>>>>> d5525c5f
 	}
 }